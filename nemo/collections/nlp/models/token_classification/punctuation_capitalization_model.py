--- conflicted
+++ resolved
@@ -502,31 +502,6 @@
                     token_type_ids=input_type_ids.to(device),
                     attention_mask=input_mask.to(device),
                 )
-<<<<<<< HEAD
-                subtokens_mask = subtokens_mask > 0.5
-                b_punct_probs, b_capit_probs = [], []
-                start_word_ids = list(start_word_ids)
-                for i, (last, q_i, pl, cl, stm) in enumerate(
-                        zip(is_last, query_ids, punct_logits, capit_logits, subtokens_mask)):
-                    if_first_segment_in_query = not all_punct_preds[q_i]
-                    if not if_first_segment_in_query:
-                        start_word_ids[i] += torch.count_nonzero(stm[:margin]).numpy()
-                    stm = self.remove_margins(stm, margin, keep_left=if_first_segment_in_query, keep_right=last)
-                    b_punct_probs.append(
-                        torch.nn.functional.softmax(
-                            self.remove_margins(pl, margin, keep_left=not all_punct_preds[q_i], keep_right=last)[stm],
-                            dim=-1,
-                        ).detach().cpu().numpy()
-                    )
-                    b_capit_probs.append(
-                        torch.nn.functional.softmax(
-                            self.remove_margins(cl, margin, keep_left=not all_punct_preds[q_i], keep_right=last)[stm],
-                            dim=-1,
-                        ).detach().cpu().numpy()
-                    )
-
-                for i, (q_i, start_word_id, b_punct_probs_i, b_capit_probs_i) in enumerate(
-=======
                 b_punct_probs, b_capit_probs, start_word_ids = self._transform_logit_to_prob_and_remove_margins_and_extract_word_probs(
                     punct_logits,
                     capit_logits,
@@ -538,7 +513,6 @@
                     query_ids,
                 )
                 for i, (q_i, start_word_id, bpp_i, bcp_i) in enumerate(
->>>>>>> 9eb4e243
                         zip(query_ids, start_word_ids, b_punct_probs, b_capit_probs)):
                     for all_preds, acc_probs, b_probs_i in [
                         (all_punct_preds, acc_punct_probs, bpp_i), (all_capit_preds, acc_capit_probs, bcp_i)
