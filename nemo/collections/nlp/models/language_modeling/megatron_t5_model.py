# Copyright (c) 2021, NVIDIA CORPORATION.  All rights reserved.
#
# Licensed under the Apache License, Version 2.0 (the "License");
# you may not use this file except in compliance with the License.
# You may obtain a copy of the License at
#
#     http://www.apache.org/licenses/LICENSE-2.0
#
# Unless required by applicable law or agreed to in writing, software
# distributed under the License is distributed on an "AS IS" BASIS,
# WITHOUT WARRANTIES OR CONDITIONS OF ANY KIND, either express or implied.
# See the License for the specific language governing permissions and
# limitations under the License.

from omegaconf.dictconfig import DictConfig
from pytorch_lightning.trainer.trainer import Trainer

from nemo.collections.nlp.data.language_modeling.megatron.dataset_utils import build_train_valid_test_datasets
from nemo.collections.nlp.models.language_modeling.megatron_lm_encoder_decoder_model import (
    MegatronLMEncoderDecoderModel,
)
from nemo.utils import logging

__all__ = ["MegatronT5Model"]


class MegatronT5Model(MegatronLMEncoderDecoderModel):
    """
    Megatron T5 pretraining
    """

    def __init__(self, cfg: DictConfig, trainer: Trainer):
        super().__init__(cfg, trainer=trainer)

    def _build_vocab(self):
        # T5-related construction
        self.num_sentinel_tokens = self._cfg.tokenizer.num_sentinel_tokens
        self._add_special_tokens_to_tokenizer()
<<<<<<< HEAD
        vocab_size = self.tokenizer.vocab_size

        padded_vocab_size = self._vocab_size_with_padding(
            orig_vocab_size=vocab_size,
            make_vocab_size_divisible_by=cfg.get('make_vocab_size_divisible_by', 128),
            tensor_model_parallel_size=cfg.get('tensor_model_parallel_size', 1),
        )

        self.model = T5Model(
            vocab_size=padded_vocab_size,
            hidden_size=cfg.hidden_size,
            max_position_embeddings=cfg.max_position_embeddings,
            num_layers=cfg.num_layers,
            num_attention_heads=cfg.num_attention_heads,
            apply_query_key_layer_scaling=cfg.get('apply_query_key_layer_scaling', True),
            kv_channels=cfg.get('kv_channels', None),
            ffn_hidden_size=cfg.ffn_hidden_size,
            num_tokentypes=0,
            parallel_output=True,
            pre_process=cfg.get('pre_process', True),
            post_process=cfg.get('post_process', True),
            init_method_std=cfg.get('init_method_std', 0.02),
            fp16_lm_cross_entropy=cfg.get('fp16_lm_cross_entropy', False),
            use_cpu_initialization=cfg.get('use_cpu_initialization', False),
            hidden_dropout=cfg.get('hidden_dropout', 0.1),
            fp32_residual_connection=cfg.get('fp32_residual_connection', False),
            activations_checkpoint_method=cfg.get('activations_checkpoint_method', None),
            activations_checkpoint_num_layers=cfg.get('activations_checkpoint_num_layers', 1),
            layernorm_epsilon=cfg.get('layernorm_epsilon', 1e-5),
            bias_gelu_fusion=cfg.get('bias_gelu_fusion', True),
            masked_softmax_fusion=cfg.get('masked_softmax_fusion', True),
            onnx_safe=cfg.get('onnx_safe', False),
        )

    def forward(
        self,
        encoder_input_ids,
        decoder_input_ids,
        encoder_attn_mask,
        decoder_attn_mask,
        encoder_decoder_attn_mask,
        tokentype_ids=None,
        lm_labels=None,
        enc_hidden_states=None,
        output_enc_hidden_only=False,
        encoder_input=None,
    ):
        result = self.model(
            encoder_input_ids=encoder_input_ids,
            decoder_input_ids=decoder_input_ids,
            encoder_attn_mask=encoder_attn_mask,
            decoder_attn_mask=decoder_attn_mask,
            encoder_decoder_attn_mask=encoder_decoder_attn_mask,
            tokentype_ids=tokentype_ids,
            lm_labels=lm_labels,
            enc_hidden_states=enc_hidden_states,
            output_enc_hidden_only=output_enc_hidden_only,
            encoder_input=encoder_input
        )
        if not output_enc_hidden_only:
            return result[0], result[1]
        else:
            return result

    def training_step(self, batch, batch_idx):
        tokens_enc, tokens_dec, loss_mask, labels, enc_mask, dec_mask, enc_dec_mask = self.process_batch(batch)

        output_tensor, encoder_hidden_states = self(
            tokens_enc, tokens_dec, enc_mask, dec_mask, enc_dec_mask, tokentype_ids=None, lm_labels=labels
        )

        loss = self.loss_func(loss_mask, output_tensor)
        self.log('train_loss', loss)
        # Reduced loss for logging. This averages the loss across all workers unlike "loss" above which is specific to a DDP rank.
        reduced_loss = average_losses_across_data_parallel_group([loss])
        # cache reduced loss while accumulating gradients
        self._reduced_loss_buffer.append(reduced_loss[0])

        if (batch_idx + 1) % self.trainer.accumulate_grad_batches == 0:
            # Reduced loss for logging.
            average_reduced_loss = sum(self._reduced_loss_buffer) / len(self._reduced_loss_buffer)
            self.log('reduced_train_loss', average_reduced_loss, prog_bar=True)
            lr = self._optimizer.param_groups[0]['lr']
            self.log('lr', lr)
            self.log('global_step', self.trainer.global_step, prog_bar=True)
            self.log('consumed_samples', self.compute_consumed_samples(self.trainer.global_step), prog_bar=True)
            self._reduced_loss_buffer = []

        return loss

    def validation_step(self, batch, batch_idx):
        tokens_enc, tokens_dec, loss_mask, labels, enc_mask, dec_mask, enc_dec_mask = self.process_batch(batch)

        output_tensor, encoder_hidden_states = self(
            tokens_enc, tokens_dec, enc_mask, dec_mask, enc_dec_mask, tokentype_ids=None, lm_labels=labels
        )
        loss = self.loss_func(loss_mask, output_tensor)
        reduced_loss = average_losses_across_data_parallel_group([loss])
        return reduced_loss

    def validation_epoch_end(self, outputs):
        averaged_loss = average_losses_across_data_parallel_group(outputs)
        self.log('val_loss', averaged_loss[0], prog_bar=True)
        self.log('consumed_samples', self.compute_consumed_samples(self.trainer.global_step))

    def test_step(self, batch, batch_idx):
        return self.validation_step(batch, batch_idx)

    def test_epoch_end(self, outputs):
        averaged_loss = average_losses_across_data_parallel_group(outputs)
        logging.info(f'test_loss: {averaged_loss[0]}')

    def loss_func(self, loss_mask, output_tensor):
        losses = output_tensor.float()
        loss_mask = loss_mask.view(-1).float()
        # TODO: add nemo version here
        loss = torch.sum(losses.view(-1) * loss_mask) / loss_mask.sum()  # sequence level nll
        return loss

    def process_batch(self, batch):
        """Build the batch."""

        keys = ['text_enc', 'text_dec', 'labels', 'loss_mask', 'enc_mask', 'dec_mask', 'enc_dec_mask']
        datatype = torch.int64

        data = batch
        data_b = tensor_parallel.broadcast_data(keys, data, datatype)

        # Unpack.
        tokens_enc = data_b['text_enc'].long()
        tokens_dec = data_b['text_dec'].long()
        labels = data_b['labels'].long()
        loss_mask = data_b['loss_mask'].float()

        enc_mask = data_b['enc_mask'] < 0.5
        dec_mask = data_b['dec_mask'] < 0.5
        enc_dec_mask = data_b['enc_dec_mask'] < 0.5

        return tokens_enc, tokens_dec, loss_mask, labels, enc_mask, dec_mask, enc_dec_mask

    def build_train_valid_test_datasets(self):
        logging.info('Building T5 datasets.')
        if self.cfg.data.seq_length_dec < self.cfg.data.seq_length * self.cfg.data.masked_lm_prob:
            raise ValueError(
                f"Cannot have decoder max sequence length ({self.cfg.data.seq_length_dec}) less than encoder sequence length ({self.cfg.data.seq_length}) * masked_lm_prob ({self.cfg.data.masked_lm_prob})"
            )
        global_batch_size = self.trainer.world_size * self.cfg.micro_batch_size / self.cfg.tensor_model_parallel_size
        eval_iters = (self.trainer.max_steps // self.trainer.val_check_interval + 1) * self.trainer.limit_val_batches
        test_iters = self.trainer.limit_test_batches
        train_valid_test_num_samples = [
            self.trainer.max_steps * global_batch_size,
            eval_iters * global_batch_size,
            test_iters * global_batch_size,
        ]
        self._train_ds, self._validation_ds, self._test_ds = build_train_valid_test_datasets(
            cfg=self.cfg,
            trainer=self.trainer,
            tokenizer=self.tokenizer,
            data_prefix=self.cfg.data.data_prefix,
            data_impl=self.cfg.data.data_impl,
            splits_string=self.cfg.data.splits_string,
            train_valid_test_num_samples=train_valid_test_num_samples,
            max_seq_length=self.cfg.data.seq_length,
            max_seq_length_dec=self.cfg.data.seq_length_dec,
            masked_lm_prob=self.cfg.data.masked_lm_prob,
            short_seq_prob=self.cfg.data.short_seq_prob,
            seed=self.cfg.seed,
            skip_warmup=self.cfg.data.skip_warmup,
            dataset_type='t5',
        )
        logging.info(f'Length of train dataset: {len(self._train_ds)}')
        logging.info(f'Length of val dataset: {len(self._validation_ds)}')
        logging.info(f'Length of test dataset: {len(self._test_ds)}')
        logging.info(f'Finished building T5 datasets.')
        return self._train_ds, self._validation_ds, self._test_ds

    def build_pretraining_data_loader(self, dataset, consumed_samples):
        """Buld dataloader given an input dataset."""

        if dataset is None:
            return None

        # Megatron sampler
        if self.cfg.data.dataloader_type == 'single':
            batch_sampler = MegatronPretrainingSampler(
                total_samples=len(dataset),
                consumed_samples=consumed_samples,
                micro_batch_size=self.cfg.micro_batch_size,
                data_parallel_rank=parallel_state.get_data_parallel_rank(),
                data_parallel_size=parallel_state.get_data_parallel_world_size(),
            )
        elif self.cfg.data.dataloader_type == 'cyclic':
            batch_sampler = MegatronPretrainingRandomSampler(
                total_samples=len(dataset),
                consumed_samples=consumed_samples,
                micro_batch_size=self.cfg.micro_batch_size,
                data_parallel_rank=parallel_state.get_data_parallel_rank(),
                data_parallel_size=parallel_state.get_data_parallel_world_size(),
            )
        else:
            raise Exception('{} dataloader type is not supported.'.format(self.cfg.dataloader_type))

        # Torch dataloader.
        return torch.utils.data.DataLoader(
            dataset, batch_sampler=batch_sampler, num_workers=self.cfg.data.num_workers, pin_memory=True,
        )

    def setup(self, stage=None):
        """A PTL method to setup the training, validation and test datasets."""
        if stage == 'predict':
            return
        if self._train_dl is not None and self._validation_dl is not None:
            return
        self.build_train_valid_test_datasets()
        self.setup_training_data(self.cfg.data)
        self.setup_validation_data(self.cfg.data)
        self.setup_test_data(self.cfg.data)

    def setup_training_data(self, cfg):
        if hasattr(self, '_train_ds'):
            resume_checkpoint_path = self.trainer.checkpoint_connector.resume_checkpoint_path
            if resume_checkpoint_path:
                consumed_samples = int(
                    float(re.findall(r"consumed_samples\=([0-9]+.[0-9]+)", resume_checkpoint_path)[0])
                )
            else:
                consumed_samples = 0
            self._train_dl = self.build_pretraining_data_loader(self._train_ds, consumed_samples)

    def setup_validation_data(self, cfg):
        if hasattr(self, '_validation_ds'):
            consumed_samples = 0
            self._validation_dl = self.build_pretraining_data_loader(self._validation_ds, consumed_samples)

    def setup_test_data(self, cfg):
        if hasattr(self, '_test_ds'):
            consumed_samples = 0
            self._test_dl = self.build_pretraining_data_loader(self._test_ds, consumed_samples)

    def compute_consumed_samples(self, global_step):
        app_state = AppState()
        consumed_samples = (
            global_step
            * app_state.data_parallel_size
            * self.cfg.micro_batch_size
            * self.trainer.accumulate_grad_batches
        )
        return int(consumed_samples)

    def configure_gradient_clipping(self, *args, **kwargs):
        """PTL hook to configure gradients.
           We use gradient clipping implementation from megatron-lm.
        """
        clip_val = self.trainer.gradient_clip_val
        if clip_val is None:
            return

        clip_val = float(clip_val)
        if clip_val <= 0:
            return

        parameters = self.model.parameters()
        clip_grad_norm_fp32(parameters=parameters, max_norm=clip_val)

    def predict_step(self, batch: Any, batch_idx: int, dataloader_idx: Optional[int] = None) -> Any:
        request = batch
        response = self.complete(request)
        logging.info(f"response: {response}")
        return response

    def make_inference_attention_mask_3d(self, source_block, target_block, pad_id):
        """
        Returns a 3-dimensional (3-D) attention mask
        :param source_block: 2-D array
        :param target_block: 2-D array
        """
        mask = (target_block[:, None, :] != pad_id) * (source_block[:, :, None] != pad_id)
        return mask

    def make_inference_history_mask_3d(self, block):
        batch, length = block.shape
        arange = torch.arange(length, device=block.device)
        history_mask = (arange[None,] <= arange[:, None])[
            None,
        ]
        history_mask = history_mask.expand(batch, length, length)
        return history_mask

    def decode(self, tokens_enc, enc_mask, num_tokens_to_generate, encoder_input=None):
        encoder_hidden_states = self(
            encoder_input_ids=tokens_enc,
            decoder_input_ids=None,
            encoder_attn_mask=enc_mask,
            decoder_attn_mask=None,
            encoder_decoder_attn_mask=None,
            tokentype_ids=None,
            lm_labels=None,
            enc_hidden_states=None,
            output_enc_hidden_only=True,
            encoder_input=encoder_input,
        )
        predicted_tokens_dec = (
            torch.LongTensor([self.tokenizer.bos_id] * tokens_enc.size(0)).unsqueeze(1).to(tokens_enc.device)
        )

        for _ in range(num_tokens_to_generate):
            # Overwrite the decoder token since we want to predict
            enc_dec_mask = self.make_inference_attention_mask_3d(
                predicted_tokens_dec, tokens_enc, self.tokenizer.pad_id
            )
            dec_mask = self.make_inference_attention_mask_3d(
                predicted_tokens_dec, predicted_tokens_dec, self.tokenizer.pad_id
            )
            dec_mask = dec_mask * self.make_inference_history_mask_3d(predicted_tokens_dec)

            enc_dec_mask = enc_dec_mask < 0.5
            dec_mask = dec_mask < 0.5

            output_tensor, _ = self(
                encoder_input_ids=tokens_enc,
                decoder_input_ids=predicted_tokens_dec,
                encoder_attn_mask=enc_mask,
                decoder_attn_mask=dec_mask,
                encoder_decoder_attn_mask=enc_dec_mask,
                tokentype_ids=None,
                lm_labels=None,
                enc_hidden_states=encoder_hidden_states,
                output_enc_hidden_only=False,
                encoder_input=encoder_input,
            )
            output_tensor = tensor_parallel.gather_from_tensor_model_parallel_region(output_tensor)
            log_probs, token_ids = torch.max(nn.functional.log_softmax(output_tensor, dim=-1), dim=-1)
            predicted_tokens_dec = torch.cat([predicted_tokens_dec, token_ids[:, -1].unsqueeze(1)], 1)

        return predicted_tokens_dec, log_probs

    def complete(self, request: Dict):
        """
            Autoregressively invokes language model in the inference mode
        Args:	
            request: Dictionary with the following fields
                * prompt: a string which text the model should complete.
                * tokens_to_generate: how many tokens to generate while doing prompt completion.
        Returns:	
            response: A python dictionary with the following fields
                * prompt: original text of the prompt
                * tokenized_prompt: list of (str) tokens from prompt
                * completion: a python dictionary with the following subfields:
                    * tokens: a list of triples (token, token_id, log_prob) comprising completion
                    * text: completion text (as a single string)
                
        """
        response = {}
        self.freeze()
        # naive greedy slow loop
        # TODO: add option for BeamSearchDecoder

        response['prompt'] = request['prompt'][0]
        response['completion'] = {}
        tokens_enc = request['masked_sample']
=======
>>>>>>> bc6215f1

        super()._build_vocab()

    def _add_special_tokens_to_tokenizer(self):
        if self._cfg.tokenizer.library == 'huggingface' or self._cfg.tokenizer.library == 'megatron':
            additional_tokens = {
                'additional_special_tokens': [f'<extra_id_{i}>' for i in range(self.num_sentinel_tokens)]
            }
            self.tokenizer.add_special_tokens(additional_tokens)

        if self._cfg.tokenizer.library == 'sentencepiece':
            # Need to add cls, sep, mask tokens to the tokenizer if they don't exist.
            # If cls, sep and mask are not attributes of the tokenizer, add it.
            if not hasattr(self.tokenizer, 'cls_token'):
                self.tokenizer.add_special_tokens({'cls_token': '<cls>'})
            if not hasattr(self.tokenizer.tokenizer, 'sep_id'):
                self.tokenizer.add_special_tokens({'sep_token': '<sep>'})
            if not hasattr(self.tokenizer.tokenizer, 'mask_id'):
                self.tokenizer.add_special_tokens({'mask_token': '<mask>'})

            # bos, eos, pad and unk may be present in the provided spm .model file, if they are, use it.
            if not hasattr(self.tokenizer, 'pad_token'):
                if hasattr(self.tokenizer.tokenizer, 'pad_id') and self.tokenizer.tokenizer.pad_id() > 0:
                    self.tokenizer.pad_token = self.tokenizer.tokenizer.id_to_piece(self.tokenizer.tokenizer.pad_id())
                else:
                    self.tokenizer.add_special_tokens({'pad_token': '<pad>'})
            else:
                self.tokenizer.add_special_tokens({'pad_token': '<pad>'})

            if not hasattr(self.tokenizer, 'bos_token'):
                if hasattr(self.tokenizer.tokenizer, 'bos_id') and self.tokenizer.tokenizer.bos_id() > 0:
                    self.tokenizer.bos_token = self.tokenizer.tokenizer.id_to_piece(self.tokenizer.tokenizer.bos_id())
                else:
                    self.tokenizer.add_special_tokens({'bos_token': '<bos>'})
            else:
                self.tokenizer.add_special_tokens({'bos_token': '<s>'})

            if not hasattr(self.tokenizer, 'eos_token'):
                if hasattr(self.tokenizer.tokenizer, 'eos_id') and self.tokenizer.tokenizer.eos_id() > 0:
                    self.tokenizer.eos_token = self.tokenizer.tokenizer.id_to_piece(self.tokenizer.tokenizer.eos_id())
                else:
                    self.tokenizer.add_special_tokens({'eos_token': '<eos>'})
            else:
                self.tokenizer.add_special_tokens({'eos_token': '</s>'})

            # Special check to see if <extra_id_{}> is already present in the tokenizer. If it is, only modify the additional_special_tokens function.
            for i in range(self.num_sentinel_tokens):
                if f'▁<extra_id_{i}>' in self.tokenizer.vocab:
                    self.tokenizer.special_token_to_id[f'<extra_id_{i}>'] = self.tokenizer.text_to_ids(
                        f'<extra_id_{i}>'
                    )[0]
                else:
                    self.tokenizer.add_special_tokens([f'<extra_id_{i}>'])

<<<<<<< HEAD
    @classmethod
    def list_available_models(cls) -> Optional[Dict[str, str]]:
        pass

    def _enable_nvidia_optimizations(self):
        "These optimizations are present in NVIDIA NGC PyTorch Containers"

        # Version check
        nvidia_torch_version = os.getenv('NVIDIA_PYTORCH_VERSION', None)
        if nvidia_torch_version is not None:
            NVIDIA_TORCH_MAJOR = int(nvidia_torch_version.split('.')[0])
            NVIDIA_TORCH_MINOR = int(nvidia_torch_version.split('.')[1])

            # Apex Persistent layer norm is supported from Nvidia PyTorch container v21.11
            if NVIDIA_TORCH_MAJOR < 21 or (NVIDIA_TORCH_MAJOR == 21 and NVIDIA_TORCH_MINOR < 11):
                self.cfg.persist_layer_norm = False

            if NVIDIA_TORCH_MAJOR >= 21 or (NVIDIA_TORCH_MAJOR == 21 and NVIDIA_TORCH_MINOR >= 11):
                # NVFUSER
                torch._C._jit_set_profiling_executor(True)
                torch._C._jit_set_profiling_mode(True)
                torch._C._jit_override_can_fuse_on_cpu(False)
                torch._C._jit_override_can_fuse_on_gpu(False)
                torch._C._jit_set_texpr_fuser_enabled(False)
                torch._C._jit_set_nvfuser_enabled(True)
                torch._C._debug_set_autodiff_subgraph_inlining(False)
=======
    def build_train_valid_test_datasets(self):
        logging.info('Building T5 datasets.')
        if self._cfg.data.seq_length_dec < self._cfg.data.seq_length * self._cfg.data.masked_lm_prob:
            raise ValueError(
                f"Cannot have decoder max sequence length ({self._cfg.data.seq_length_dec}) less than encoder sequence length ({self._cfg.data.seq_length}) * masked_lm_prob ({self._cfg.data.masked_lm_prob})"
            )
        global_batch_size = self.trainer.world_size * self._cfg.micro_batch_size / self._cfg.tensor_model_parallel_size
        eval_iters = (self.trainer.max_steps // self.trainer.val_check_interval + 1) * self.trainer.limit_val_batches
        test_iters = self.trainer.limit_test_batches
        train_valid_test_num_samples = [
            self.trainer.max_steps * global_batch_size,
            eval_iters * global_batch_size,
            test_iters * global_batch_size,
        ]
        # Make sure the user specifies dataset type as either 't5' or 't5_prefix_lm' only.
        if self._cfg.data.get('dataset_type', None) is not None:
            if self._cfg.data.get('dataset_type') not in ['t5', 't5_prefix_lm']:
                raise ValueError(
                    f"dataset_type must be either 't5' or 't5_prefix_lm'. found {self._cfg.data.get('dataset_type')}"
                )
        self._train_ds, self._validation_ds, self._test_ds = build_train_valid_test_datasets(
            cfg=self._cfg,
            trainer=self.trainer,
            tokenizer=self.tokenizer,
            data_prefix=self._cfg.data.data_prefix,
            data_impl=self._cfg.data.data_impl,
            splits_string=self._cfg.data.splits_string,
            train_valid_test_num_samples=train_valid_test_num_samples,
            max_seq_length=self._cfg.data.seq_length,
            max_seq_length_dec=self._cfg.data.seq_length_dec,
            masked_lm_prob=self._cfg.data.masked_lm_prob,
            short_seq_prob=self._cfg.data.short_seq_prob,
            seed=self._cfg.seed,
            skip_warmup=self._cfg.data.skip_warmup,
            dataset_type=self._cfg.data.get('dataset_type', 't5'),
            max_ngram_size=self._cfg.get('max_ngram_size', 10),
            mean_ngram_size=self._cfg.get('mean_ngram_size', None),
            geometric_dist=self._cfg.get('geometric_dist', True),
            permutation=self._cfg.get('permutation', False),
            whole_word_masking=self._cfg.get('whole_word_masking', True),
            favor_long_ngrams=self._cfg.get('favor_long_ngrams', False),
        )
        logging.info(f'Length of train dataset: {len(self._train_ds)}')
        logging.info(f'Length of val dataset: {len(self._validation_ds)}')
        logging.info(f'Length of test dataset: {len(self._test_ds)}')
        logging.info(f'Finished building T5 datasets.')
        return self._train_ds, self._validation_ds, self._test_ds
>>>>>>> bc6215f1

    def list_available_models(self):
        pass<|MERGE_RESOLUTION|>--- conflicted
+++ resolved
@@ -36,369 +36,6 @@
         # T5-related construction
         self.num_sentinel_tokens = self._cfg.tokenizer.num_sentinel_tokens
         self._add_special_tokens_to_tokenizer()
-<<<<<<< HEAD
-        vocab_size = self.tokenizer.vocab_size
-
-        padded_vocab_size = self._vocab_size_with_padding(
-            orig_vocab_size=vocab_size,
-            make_vocab_size_divisible_by=cfg.get('make_vocab_size_divisible_by', 128),
-            tensor_model_parallel_size=cfg.get('tensor_model_parallel_size', 1),
-        )
-
-        self.model = T5Model(
-            vocab_size=padded_vocab_size,
-            hidden_size=cfg.hidden_size,
-            max_position_embeddings=cfg.max_position_embeddings,
-            num_layers=cfg.num_layers,
-            num_attention_heads=cfg.num_attention_heads,
-            apply_query_key_layer_scaling=cfg.get('apply_query_key_layer_scaling', True),
-            kv_channels=cfg.get('kv_channels', None),
-            ffn_hidden_size=cfg.ffn_hidden_size,
-            num_tokentypes=0,
-            parallel_output=True,
-            pre_process=cfg.get('pre_process', True),
-            post_process=cfg.get('post_process', True),
-            init_method_std=cfg.get('init_method_std', 0.02),
-            fp16_lm_cross_entropy=cfg.get('fp16_lm_cross_entropy', False),
-            use_cpu_initialization=cfg.get('use_cpu_initialization', False),
-            hidden_dropout=cfg.get('hidden_dropout', 0.1),
-            fp32_residual_connection=cfg.get('fp32_residual_connection', False),
-            activations_checkpoint_method=cfg.get('activations_checkpoint_method', None),
-            activations_checkpoint_num_layers=cfg.get('activations_checkpoint_num_layers', 1),
-            layernorm_epsilon=cfg.get('layernorm_epsilon', 1e-5),
-            bias_gelu_fusion=cfg.get('bias_gelu_fusion', True),
-            masked_softmax_fusion=cfg.get('masked_softmax_fusion', True),
-            onnx_safe=cfg.get('onnx_safe', False),
-        )
-
-    def forward(
-        self,
-        encoder_input_ids,
-        decoder_input_ids,
-        encoder_attn_mask,
-        decoder_attn_mask,
-        encoder_decoder_attn_mask,
-        tokentype_ids=None,
-        lm_labels=None,
-        enc_hidden_states=None,
-        output_enc_hidden_only=False,
-        encoder_input=None,
-    ):
-        result = self.model(
-            encoder_input_ids=encoder_input_ids,
-            decoder_input_ids=decoder_input_ids,
-            encoder_attn_mask=encoder_attn_mask,
-            decoder_attn_mask=decoder_attn_mask,
-            encoder_decoder_attn_mask=encoder_decoder_attn_mask,
-            tokentype_ids=tokentype_ids,
-            lm_labels=lm_labels,
-            enc_hidden_states=enc_hidden_states,
-            output_enc_hidden_only=output_enc_hidden_only,
-            encoder_input=encoder_input
-        )
-        if not output_enc_hidden_only:
-            return result[0], result[1]
-        else:
-            return result
-
-    def training_step(self, batch, batch_idx):
-        tokens_enc, tokens_dec, loss_mask, labels, enc_mask, dec_mask, enc_dec_mask = self.process_batch(batch)
-
-        output_tensor, encoder_hidden_states = self(
-            tokens_enc, tokens_dec, enc_mask, dec_mask, enc_dec_mask, tokentype_ids=None, lm_labels=labels
-        )
-
-        loss = self.loss_func(loss_mask, output_tensor)
-        self.log('train_loss', loss)
-        # Reduced loss for logging. This averages the loss across all workers unlike "loss" above which is specific to a DDP rank.
-        reduced_loss = average_losses_across_data_parallel_group([loss])
-        # cache reduced loss while accumulating gradients
-        self._reduced_loss_buffer.append(reduced_loss[0])
-
-        if (batch_idx + 1) % self.trainer.accumulate_grad_batches == 0:
-            # Reduced loss for logging.
-            average_reduced_loss = sum(self._reduced_loss_buffer) / len(self._reduced_loss_buffer)
-            self.log('reduced_train_loss', average_reduced_loss, prog_bar=True)
-            lr = self._optimizer.param_groups[0]['lr']
-            self.log('lr', lr)
-            self.log('global_step', self.trainer.global_step, prog_bar=True)
-            self.log('consumed_samples', self.compute_consumed_samples(self.trainer.global_step), prog_bar=True)
-            self._reduced_loss_buffer = []
-
-        return loss
-
-    def validation_step(self, batch, batch_idx):
-        tokens_enc, tokens_dec, loss_mask, labels, enc_mask, dec_mask, enc_dec_mask = self.process_batch(batch)
-
-        output_tensor, encoder_hidden_states = self(
-            tokens_enc, tokens_dec, enc_mask, dec_mask, enc_dec_mask, tokentype_ids=None, lm_labels=labels
-        )
-        loss = self.loss_func(loss_mask, output_tensor)
-        reduced_loss = average_losses_across_data_parallel_group([loss])
-        return reduced_loss
-
-    def validation_epoch_end(self, outputs):
-        averaged_loss = average_losses_across_data_parallel_group(outputs)
-        self.log('val_loss', averaged_loss[0], prog_bar=True)
-        self.log('consumed_samples', self.compute_consumed_samples(self.trainer.global_step))
-
-    def test_step(self, batch, batch_idx):
-        return self.validation_step(batch, batch_idx)
-
-    def test_epoch_end(self, outputs):
-        averaged_loss = average_losses_across_data_parallel_group(outputs)
-        logging.info(f'test_loss: {averaged_loss[0]}')
-
-    def loss_func(self, loss_mask, output_tensor):
-        losses = output_tensor.float()
-        loss_mask = loss_mask.view(-1).float()
-        # TODO: add nemo version here
-        loss = torch.sum(losses.view(-1) * loss_mask) / loss_mask.sum()  # sequence level nll
-        return loss
-
-    def process_batch(self, batch):
-        """Build the batch."""
-
-        keys = ['text_enc', 'text_dec', 'labels', 'loss_mask', 'enc_mask', 'dec_mask', 'enc_dec_mask']
-        datatype = torch.int64
-
-        data = batch
-        data_b = tensor_parallel.broadcast_data(keys, data, datatype)
-
-        # Unpack.
-        tokens_enc = data_b['text_enc'].long()
-        tokens_dec = data_b['text_dec'].long()
-        labels = data_b['labels'].long()
-        loss_mask = data_b['loss_mask'].float()
-
-        enc_mask = data_b['enc_mask'] < 0.5
-        dec_mask = data_b['dec_mask'] < 0.5
-        enc_dec_mask = data_b['enc_dec_mask'] < 0.5
-
-        return tokens_enc, tokens_dec, loss_mask, labels, enc_mask, dec_mask, enc_dec_mask
-
-    def build_train_valid_test_datasets(self):
-        logging.info('Building T5 datasets.')
-        if self.cfg.data.seq_length_dec < self.cfg.data.seq_length * self.cfg.data.masked_lm_prob:
-            raise ValueError(
-                f"Cannot have decoder max sequence length ({self.cfg.data.seq_length_dec}) less than encoder sequence length ({self.cfg.data.seq_length}) * masked_lm_prob ({self.cfg.data.masked_lm_prob})"
-            )
-        global_batch_size = self.trainer.world_size * self.cfg.micro_batch_size / self.cfg.tensor_model_parallel_size
-        eval_iters = (self.trainer.max_steps // self.trainer.val_check_interval + 1) * self.trainer.limit_val_batches
-        test_iters = self.trainer.limit_test_batches
-        train_valid_test_num_samples = [
-            self.trainer.max_steps * global_batch_size,
-            eval_iters * global_batch_size,
-            test_iters * global_batch_size,
-        ]
-        self._train_ds, self._validation_ds, self._test_ds = build_train_valid_test_datasets(
-            cfg=self.cfg,
-            trainer=self.trainer,
-            tokenizer=self.tokenizer,
-            data_prefix=self.cfg.data.data_prefix,
-            data_impl=self.cfg.data.data_impl,
-            splits_string=self.cfg.data.splits_string,
-            train_valid_test_num_samples=train_valid_test_num_samples,
-            max_seq_length=self.cfg.data.seq_length,
-            max_seq_length_dec=self.cfg.data.seq_length_dec,
-            masked_lm_prob=self.cfg.data.masked_lm_prob,
-            short_seq_prob=self.cfg.data.short_seq_prob,
-            seed=self.cfg.seed,
-            skip_warmup=self.cfg.data.skip_warmup,
-            dataset_type='t5',
-        )
-        logging.info(f'Length of train dataset: {len(self._train_ds)}')
-        logging.info(f'Length of val dataset: {len(self._validation_ds)}')
-        logging.info(f'Length of test dataset: {len(self._test_ds)}')
-        logging.info(f'Finished building T5 datasets.')
-        return self._train_ds, self._validation_ds, self._test_ds
-
-    def build_pretraining_data_loader(self, dataset, consumed_samples):
-        """Buld dataloader given an input dataset."""
-
-        if dataset is None:
-            return None
-
-        # Megatron sampler
-        if self.cfg.data.dataloader_type == 'single':
-            batch_sampler = MegatronPretrainingSampler(
-                total_samples=len(dataset),
-                consumed_samples=consumed_samples,
-                micro_batch_size=self.cfg.micro_batch_size,
-                data_parallel_rank=parallel_state.get_data_parallel_rank(),
-                data_parallel_size=parallel_state.get_data_parallel_world_size(),
-            )
-        elif self.cfg.data.dataloader_type == 'cyclic':
-            batch_sampler = MegatronPretrainingRandomSampler(
-                total_samples=len(dataset),
-                consumed_samples=consumed_samples,
-                micro_batch_size=self.cfg.micro_batch_size,
-                data_parallel_rank=parallel_state.get_data_parallel_rank(),
-                data_parallel_size=parallel_state.get_data_parallel_world_size(),
-            )
-        else:
-            raise Exception('{} dataloader type is not supported.'.format(self.cfg.dataloader_type))
-
-        # Torch dataloader.
-        return torch.utils.data.DataLoader(
-            dataset, batch_sampler=batch_sampler, num_workers=self.cfg.data.num_workers, pin_memory=True,
-        )
-
-    def setup(self, stage=None):
-        """A PTL method to setup the training, validation and test datasets."""
-        if stage == 'predict':
-            return
-        if self._train_dl is not None and self._validation_dl is not None:
-            return
-        self.build_train_valid_test_datasets()
-        self.setup_training_data(self.cfg.data)
-        self.setup_validation_data(self.cfg.data)
-        self.setup_test_data(self.cfg.data)
-
-    def setup_training_data(self, cfg):
-        if hasattr(self, '_train_ds'):
-            resume_checkpoint_path = self.trainer.checkpoint_connector.resume_checkpoint_path
-            if resume_checkpoint_path:
-                consumed_samples = int(
-                    float(re.findall(r"consumed_samples\=([0-9]+.[0-9]+)", resume_checkpoint_path)[0])
-                )
-            else:
-                consumed_samples = 0
-            self._train_dl = self.build_pretraining_data_loader(self._train_ds, consumed_samples)
-
-    def setup_validation_data(self, cfg):
-        if hasattr(self, '_validation_ds'):
-            consumed_samples = 0
-            self._validation_dl = self.build_pretraining_data_loader(self._validation_ds, consumed_samples)
-
-    def setup_test_data(self, cfg):
-        if hasattr(self, '_test_ds'):
-            consumed_samples = 0
-            self._test_dl = self.build_pretraining_data_loader(self._test_ds, consumed_samples)
-
-    def compute_consumed_samples(self, global_step):
-        app_state = AppState()
-        consumed_samples = (
-            global_step
-            * app_state.data_parallel_size
-            * self.cfg.micro_batch_size
-            * self.trainer.accumulate_grad_batches
-        )
-        return int(consumed_samples)
-
-    def configure_gradient_clipping(self, *args, **kwargs):
-        """PTL hook to configure gradients.
-           We use gradient clipping implementation from megatron-lm.
-        """
-        clip_val = self.trainer.gradient_clip_val
-        if clip_val is None:
-            return
-
-        clip_val = float(clip_val)
-        if clip_val <= 0:
-            return
-
-        parameters = self.model.parameters()
-        clip_grad_norm_fp32(parameters=parameters, max_norm=clip_val)
-
-    def predict_step(self, batch: Any, batch_idx: int, dataloader_idx: Optional[int] = None) -> Any:
-        request = batch
-        response = self.complete(request)
-        logging.info(f"response: {response}")
-        return response
-
-    def make_inference_attention_mask_3d(self, source_block, target_block, pad_id):
-        """
-        Returns a 3-dimensional (3-D) attention mask
-        :param source_block: 2-D array
-        :param target_block: 2-D array
-        """
-        mask = (target_block[:, None, :] != pad_id) * (source_block[:, :, None] != pad_id)
-        return mask
-
-    def make_inference_history_mask_3d(self, block):
-        batch, length = block.shape
-        arange = torch.arange(length, device=block.device)
-        history_mask = (arange[None,] <= arange[:, None])[
-            None,
-        ]
-        history_mask = history_mask.expand(batch, length, length)
-        return history_mask
-
-    def decode(self, tokens_enc, enc_mask, num_tokens_to_generate, encoder_input=None):
-        encoder_hidden_states = self(
-            encoder_input_ids=tokens_enc,
-            decoder_input_ids=None,
-            encoder_attn_mask=enc_mask,
-            decoder_attn_mask=None,
-            encoder_decoder_attn_mask=None,
-            tokentype_ids=None,
-            lm_labels=None,
-            enc_hidden_states=None,
-            output_enc_hidden_only=True,
-            encoder_input=encoder_input,
-        )
-        predicted_tokens_dec = (
-            torch.LongTensor([self.tokenizer.bos_id] * tokens_enc.size(0)).unsqueeze(1).to(tokens_enc.device)
-        )
-
-        for _ in range(num_tokens_to_generate):
-            # Overwrite the decoder token since we want to predict
-            enc_dec_mask = self.make_inference_attention_mask_3d(
-                predicted_tokens_dec, tokens_enc, self.tokenizer.pad_id
-            )
-            dec_mask = self.make_inference_attention_mask_3d(
-                predicted_tokens_dec, predicted_tokens_dec, self.tokenizer.pad_id
-            )
-            dec_mask = dec_mask * self.make_inference_history_mask_3d(predicted_tokens_dec)
-
-            enc_dec_mask = enc_dec_mask < 0.5
-            dec_mask = dec_mask < 0.5
-
-            output_tensor, _ = self(
-                encoder_input_ids=tokens_enc,
-                decoder_input_ids=predicted_tokens_dec,
-                encoder_attn_mask=enc_mask,
-                decoder_attn_mask=dec_mask,
-                encoder_decoder_attn_mask=enc_dec_mask,
-                tokentype_ids=None,
-                lm_labels=None,
-                enc_hidden_states=encoder_hidden_states,
-                output_enc_hidden_only=False,
-                encoder_input=encoder_input,
-            )
-            output_tensor = tensor_parallel.gather_from_tensor_model_parallel_region(output_tensor)
-            log_probs, token_ids = torch.max(nn.functional.log_softmax(output_tensor, dim=-1), dim=-1)
-            predicted_tokens_dec = torch.cat([predicted_tokens_dec, token_ids[:, -1].unsqueeze(1)], 1)
-
-        return predicted_tokens_dec, log_probs
-
-    def complete(self, request: Dict):
-        """
-            Autoregressively invokes language model in the inference mode
-        Args:	
-            request: Dictionary with the following fields
-                * prompt: a string which text the model should complete.
-                * tokens_to_generate: how many tokens to generate while doing prompt completion.
-        Returns:	
-            response: A python dictionary with the following fields
-                * prompt: original text of the prompt
-                * tokenized_prompt: list of (str) tokens from prompt
-                * completion: a python dictionary with the following subfields:
-                    * tokens: a list of triples (token, token_id, log_prob) comprising completion
-                    * text: completion text (as a single string)
-                
-        """
-        response = {}
-        self.freeze()
-        # naive greedy slow loop
-        # TODO: add option for BeamSearchDecoder
-
-        response['prompt'] = request['prompt'][0]
-        response['completion'] = {}
-        tokens_enc = request['masked_sample']
-=======
->>>>>>> bc6215f1
 
         super()._build_vocab()
 
@@ -453,34 +90,6 @@
                 else:
                     self.tokenizer.add_special_tokens([f'<extra_id_{i}>'])
 
-<<<<<<< HEAD
-    @classmethod
-    def list_available_models(cls) -> Optional[Dict[str, str]]:
-        pass
-
-    def _enable_nvidia_optimizations(self):
-        "These optimizations are present in NVIDIA NGC PyTorch Containers"
-
-        # Version check
-        nvidia_torch_version = os.getenv('NVIDIA_PYTORCH_VERSION', None)
-        if nvidia_torch_version is not None:
-            NVIDIA_TORCH_MAJOR = int(nvidia_torch_version.split('.')[0])
-            NVIDIA_TORCH_MINOR = int(nvidia_torch_version.split('.')[1])
-
-            # Apex Persistent layer norm is supported from Nvidia PyTorch container v21.11
-            if NVIDIA_TORCH_MAJOR < 21 or (NVIDIA_TORCH_MAJOR == 21 and NVIDIA_TORCH_MINOR < 11):
-                self.cfg.persist_layer_norm = False
-
-            if NVIDIA_TORCH_MAJOR >= 21 or (NVIDIA_TORCH_MAJOR == 21 and NVIDIA_TORCH_MINOR >= 11):
-                # NVFUSER
-                torch._C._jit_set_profiling_executor(True)
-                torch._C._jit_set_profiling_mode(True)
-                torch._C._jit_override_can_fuse_on_cpu(False)
-                torch._C._jit_override_can_fuse_on_gpu(False)
-                torch._C._jit_set_texpr_fuser_enabled(False)
-                torch._C._jit_set_nvfuser_enabled(True)
-                torch._C._debug_set_autodiff_subgraph_inlining(False)
-=======
     def build_train_valid_test_datasets(self):
         logging.info('Building T5 datasets.')
         if self._cfg.data.seq_length_dec < self._cfg.data.seq_length * self._cfg.data.masked_lm_prob:
@@ -528,7 +137,6 @@
         logging.info(f'Length of test dataset: {len(self._test_ds)}')
         logging.info(f'Finished building T5 datasets.')
         return self._train_ds, self._validation_ds, self._test_ds
->>>>>>> bc6215f1
 
     def list_available_models(self):
         pass