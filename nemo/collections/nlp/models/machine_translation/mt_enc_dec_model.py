# Copyright (c) 2020, NVIDIA CORPORATION.  All rights reserved.
#
# Licensed under the Apache License, Version 2.0 (the "License");
# you may not use this file except in compliance with the License.
# You may obtain a copy of the License at
#
#     http://www.apache.org/licenses/LICENSE-2.0
#
# Unless required by applicable law or agreed to in writing, software
# distributed under the License is distributed on an "AS IS" BASIS,
# WITHOUT WARRANTIES OR CONDITIONS OF ANY KIND, either express or implied.
# See the License for the specific language governing permissions and
# limitations under the License.

import ctypes
import itertools
import json
import os
import random
from pathlib import Path
from typing import Dict, List, Optional, Union

import numpy as np
import torch
import torch.distributed as dist
import torch.utils.data as pt_data
from omegaconf import DictConfig, ListConfig, OmegaConf
from pytorch_lightning import Trainer
from pytorch_lightning.utilities import rank_zero_only
from sacrebleu import corpus_bleu
from torch.nn.utils.rnn import pad_sequence

from nemo.collections.asr.metrics.wer import WER
from nemo.collections.common.data import ConcatDataset
from nemo.collections.common.losses import NLLLoss, SmoothedCrossEntropyLoss
from nemo.collections.common.metrics import GlobalAverageLossMetric
from nemo.collections.common.parts import transformer_weights_init
from nemo.collections.common.tokenizers.bytelevel_tokenizers import ByteLevelProcessor
from nemo.collections.common.tokenizers.chinese_tokenizers import ChineseProcessor
from nemo.collections.common.tokenizers.en_ja_tokenizers import EnJaProcessor
from nemo.collections.common.tokenizers.indic_tokenizers import IndicProcessor
from nemo.collections.common.tokenizers.moses_tokenizers import MosesProcessor
from nemo.collections.nlp.data import TarredTranslationDataset, TranslationDataset
from nemo.collections.nlp.models.enc_dec_nlp_model import EncDecNLPModel
from nemo.collections.nlp.models.machine_translation.mt_enc_dec_config import MTEncDecModelConfig
from nemo.collections.nlp.modules.common import TokenClassifier
from nemo.collections.nlp.modules.common.lm_utils import get_transformer
from nemo.collections.nlp.modules.common.tokenizer_utils import get_nmt_tokenizer
from nemo.collections.nlp.modules.common.transformer import BeamSearchSequenceGenerator, TopKSequenceGenerator
from nemo.core.classes.common import PretrainedModelInfo, typecheck
from nemo.utils import logging, model_utils, timers

__all__ = ['MTEncDecModel']


def increase_l2_fetch_granularity():
    _libcudart = ctypes.CDLL('libcudart.so')
    # Set device limit on the current device
    # cudaLimitMaxL2FetchGranularity = 0x05
    pValue = ctypes.cast((ctypes.c_int * 1)(), ctypes.POINTER(ctypes.c_int))
    _libcudart.cudaDeviceSetLimit(ctypes.c_int(0x05), ctypes.c_int(128))
    _libcudart.cudaDeviceGetLimit(pValue, ctypes.c_int(0x05))
    assert pValue.contents.value == 128


def string_to_ctc_tensor(txt: str, vocabulary: List[str]) -> torch.Tensor:
    # This function emulates how CTC output could like for txt
    blank_id = len(vocabulary)
    char_to_ind = dict([(vocabulary[i], i) for i in range(len(vocabulary))])
    string_in_id_form = [char_to_ind[c] for c in txt]
    ctc_list = []
    prev_id = -1
    for c in string_in_id_form:
        # when character is repeated we need to insert CTC blank symbol
        if c != prev_id:
            ctc_list.append(c)
        else:
            ctc_list.append(blank_id)
            ctc_list.append(c)
        prev_id = c
    return torch.Tensor(ctc_list)


def load_character_vocabulary(path: str) -> List[str]:
    path = Path(path).expanduser()
    vocabulary = []
    with path.open() as f:
        for i, line in enumerate(f):
            if i == 0 and line.startswith('{'):
                continue
            vocabulary.append(eval(line.strip()))
    return vocabulary


class MTEncDecModel(EncDecNLPModel):
    """
    Encoder-decoder machine translation model.
    """

    def __init__(self, cfg: MTEncDecModelConfig, trainer: Trainer = None):
        cfg = model_utils.convert_model_config_to_dict_config(cfg)
        # Get global rank and total number of GPU workers for IterableDataset partitioning, if applicable
        # Global_rank and local_rank is set by LightningModule in Lightning 1.2.0

        self.world_size = 1
        if trainer is not None:
            self.world_size = trainer.num_nodes * trainer.num_gpus

        cfg = model_utils.maybe_update_config_version(cfg)

        self.src_language = cfg.get("src_language", None)
        self.tgt_language = cfg.get("tgt_language", None)

        self.multilingual = cfg.get("multilingual", False)
        self.multilingual_ids = []

        self.encoder_tokenizer_library = cfg.encoder_tokenizer.get('library', 'yttm')
        self.decoder_tokenizer_library = cfg.decoder_tokenizer.get('library', 'yttm')

        self.validate_input_ids = cfg.get("validate_input_ids", True)

        # Instantiates tokenizers and register to be saved with NeMo Model archive
        # After this call, ther will be self.encoder_tokenizer and self.decoder_tokenizer
        # Which can convert between tokens and token_ids for SRC and TGT languages correspondingly.
        self.setup_enc_dec_tokenizers(
            encoder_tokenizer_library=self.encoder_tokenizer_library,
            encoder_tokenizer_model=cfg.encoder_tokenizer.get('tokenizer_model'),
            encoder_bpe_dropout=cfg.encoder_tokenizer.get('bpe_dropout', 0.0)
            if cfg.encoder_tokenizer.get('bpe_dropout', 0.0) is not None
            else 0.0,
            encoder_model_name=cfg.encoder.get('model_name') if hasattr(cfg.encoder, 'model_name') else None,
            encoder_r2l=cfg.encoder_tokenizer.get('r2l', False),
            decoder_tokenizer_library=self.decoder_tokenizer_library,
            encoder_tokenizer_vocab_file=cfg.encoder_tokenizer.get('vocab_file', None),
            decoder_tokenizer_model=cfg.decoder_tokenizer.get('tokenizer_model'),
            decoder_bpe_dropout=cfg.decoder_tokenizer.get('bpe_dropout', 0.0)
            if cfg.decoder_tokenizer.get('bpe_dropout', 0.0) is not None
            else 0.0,
            decoder_model_name=cfg.decoder.get('model_name') if hasattr(cfg.decoder, 'model_name') else None,
            decoder_r2l=cfg.decoder_tokenizer.get('r2l', False),
            decoder_word_tokens=cfg.decoder_tokenizer.get('word_tokens'),
            decoder_tokenizer_vocab_file=cfg.decoder_tokenizer.get('vocab_file'),
        )

        if self.multilingual:
            if isinstance(self.src_language, ListConfig) and isinstance(self.tgt_language, ListConfig):
                raise ValueError(
                    "cfg.src_language and cfg.tgt_language cannot both be lists. We only support many-to-one or one-to-many multilingual models."
                )
            elif isinstance(self.src_language, ListConfig):
                for lng in self.src_language:
                    self.multilingual_ids.append(None)
            elif isinstance(self.tgt_language, ListConfig):
                for lng in self.tgt_language:
                    self.multilingual_ids.append(self.encoder_tokenizer.token_to_id("<" + lng + ">"))
            else:
                raise ValueError(
                    "Expect either cfg.src_language or cfg.tgt_language to be a list when multilingual=True."
                )

            if isinstance(self.src_language, ListConfig):
                self.tgt_language = [self.tgt_language] * len(self.src_language)
            else:
                self.src_language = [self.src_language] * len(self.tgt_language)

            self.source_processor_list = []
            self.target_processor_list = []
            for src_lng, tgt_lng in zip(self.src_language, self.tgt_language):
                src_prcsr, tgt_prscr = self.setup_pre_and_post_processing_utils(src_lng, tgt_lng)
                self.source_processor_list.append(src_prcsr)
                self.target_processor_list.append(tgt_prscr)

        else:
            # After this call, the model will have  self.source_processor and self.target_processor objects
            self.setup_pre_and_post_processing_utils(self.src_language, self.tgt_language)
            self.multilingual_ids = [None]
<<<<<<< HEAD
        self.use_decoder_tips = cfg.use_decoder_tips
=======
        if cfg.tgt_character_vocabulary is None:
            self.tgt_character_vocabulary = None
        else:
            self.tgt_character_vocabulary = load_character_vocabulary(cfg.tgt_character_vocabulary)

>>>>>>> 17f74a75
        # TODO: Why is this base constructor call so late in the game?
        super().__init__(cfg=cfg, trainer=trainer)
        if cfg.get('increase_l2_fetch_granularity', False):
            increase_l2_fetch_granularity()

        # encoder from NeMo, Megatron-LM, or HuggingFace
        encoder_cfg_dict = OmegaConf.to_container(cfg.get('encoder'))
        encoder_cfg_dict['vocab_size'] = self.encoder_vocab_size
        library = encoder_cfg_dict.pop('library', 'nemo')
        model_name = encoder_cfg_dict.pop('model_name', None)
        pretrained = encoder_cfg_dict.pop('pretrained', False)
        checkpoint_file = encoder_cfg_dict.pop('checkpoint_file', None)
        self.encoder = get_transformer(
            library=library,
            model_name=model_name,
            pretrained=pretrained,
            config_dict=encoder_cfg_dict,
            encoder=True,
            pre_ln_final_layer_norm=encoder_cfg_dict.get('pre_ln_final_layer_norm', False),
            checkpoint_file=checkpoint_file,
        )

        # decoder from NeMo, Megatron-LM, or HuggingFace
        decoder_cfg_dict = OmegaConf.to_container(cfg.get('decoder'))
        decoder_cfg_dict['vocab_size'] = self.decoder_vocab_size
        library = decoder_cfg_dict.pop('library', 'nemo')
        model_name = decoder_cfg_dict.pop('model_name', None)
        pretrained = decoder_cfg_dict.pop('pretrained', False)
        self.decoder = get_transformer(
            library=library,
            model_name=model_name,
            pretrained=pretrained,
            config_dict=decoder_cfg_dict,
            encoder=False,
            pre_ln_final_layer_norm=decoder_cfg_dict.get('pre_ln_final_layer_norm', False),
            encoder_token_embedding=self.encoder._embedding.token_embedding,
        )

        # validate hidden_size of encoder and decoder
        self._validate_encoder_decoder_hidden_size()

        self.log_softmax = TokenClassifier(
            hidden_size=self.decoder.hidden_size,
            num_classes=self.decoder_vocab_size,
            activation=cfg.head.activation,
            log_softmax=cfg.head.log_softmax,
            dropout=cfg.head.dropout,
            use_transformer_init=cfg.head.use_transformer_init,
        )

        self.beam_search = BeamSearchSequenceGenerator(
            embedding=self.decoder.embedding,
            decoder=self.decoder.decoder,
            log_softmax=self.log_softmax,
            max_sequence_length=self.decoder.max_sequence_length,
            beam_size=cfg.beam_size,
            bos=(
                self.decoder_tokenizer.eos_id
                if cfg.train_ds.get('prepend_eos_in_tgt', False)
                else self.decoder_tokenizer.bos_id
            ),
            pad=self.decoder_tokenizer.pad_id,
            eos=self.decoder_tokenizer.eos_id,
            len_pen=cfg.len_pen,
            max_delta_length=cfg.max_generation_delta,
            decoder_word_ids=self.decoder_tokenizer.word_ids,
        )

        # tie weights of embedding and softmax matrices
        self.log_softmax.mlp.layer0.weight = self.decoder.embedding.token_embedding.weight

        # TODO: encoder and decoder with different hidden size?
        std_init_range = 1 / self.encoder.hidden_size ** 0.5

        # initialize weights if not using pretrained encoder/decoder
        if not self._cfg.encoder.get('pretrained', False):
            self.encoder.apply(lambda module: transformer_weights_init(module, std_init_range))

        if not self._cfg.decoder.get('pretrained', False):
            self.decoder.apply(lambda module: transformer_weights_init(module, std_init_range))

        self.log_softmax.apply(lambda module: transformer_weights_init(module, std_init_range))

        self.loss_fn = SmoothedCrossEntropyLoss(
            pad_id=self.decoder_tokenizer.pad_id, label_smoothing=cfg.label_smoothing
        )
        self.eval_loss_fn = NLLLoss(ignore_index=self.decoder_tokenizer.pad_id)
        self.add_src_num_words_to_batch_validation = cfg.get(
            "validation_ds", {}
        ).get("add_src_num_words_to_batch", False)
        self.add_src_num_words_to_batch_test = cfg.get(
            "test_ds", {}
        ).get("add_src_num_words_to_batch", False)
        self.filter_beam_ids = cfg.get("filter_beam_ids", True)

    def _validate_encoder_decoder_hidden_size(self):
        """
        Validate encoder and decoder hidden sizes, and enforce same size.
        Can be overridden by child classes to support encoder/decoder different
        hidden_size.
        """
        if self.encoder.hidden_size != self.decoder.hidden_size:
            raise ValueError(
                f"Class does not support encoder.hidden_size ({self.encoder.hidden_size}) != decoder.hidden_size ({self.decoder.hidden_size}). Please use bottleneck architecture instead (i.e., model.encoder.arch = 'seq2seq' in conf/aayn_bottleneck.yaml)"
            )

    def filter_predicted_ids(self, ids):
        ids[ids >= self.decoder_tokenizer.vocab_size] = self.decoder_tokenizer.unk_id
        return ids

    def test_encoder_ids(self, ids, raise_error=False):
        invalid_ids = torch.logical_or((ids >= self.encoder_tokenizer.vocab_size).any(), (ids < 0).any(),)

        if raise_error and invalid_ids:
            raise ValueError("Encoder ids are out of range (tip: check encoder tokenizer)")

        return not invalid_ids

    def test_decoder_ids(self, ids, raise_error=False):
        invalid_ids = torch.logical_or((ids >= self.decoder_tokenizer.vocab_size).any(), (ids < 0).any(),)

        if raise_error and invalid_ids:
            raise ValueError("Decoder ids are out of range (tip: check decoder tokenizer)")

        return not invalid_ids

    @typecheck()
    def forward(self, src, src_mask, tgt, tgt_mask, tgt_word_mask=None, tgt_replacements=None):
        if self.validate_input_ids:
            # test src/tgt for id range (i.e., hellp in catching wrong tokenizer)
            self.test_encoder_ids(src, raise_error=True)
            self.test_decoder_ids(tgt, raise_error=True)

        src_hiddens = self.encoder(input_ids=src, encoder_mask=src_mask)
        tgt_hiddens = self.decoder(
            input_ids=tgt,
            decoder_mask=tgt_mask,
            encoder_embeddings=src_hiddens,
            encoder_mask=src_mask,
            replacement_mask=tgt_word_mask,
            replacements=tgt_replacements,
        )
        log_probs = self.log_softmax(hidden_states=tgt_hiddens)
        return log_probs

    def training_step(self, batch, batch_idx):
        """
        Lightning calls this inside the training loop with the data from the training dataloader
        passed in as `batch`.
        """
        # forward pass
        for i in range(len(batch)):
            if batch[i].ndim == 3:
                # Dataset returns already batched data and the first dimension of size 1 added by DataLoader
                # is excess.
                batch[i] = batch[i].squeeze(dim=0)
        if self.use_decoder_tips:
            src_ids, src_mask, tgt_ids, tgt_mask, labels, tgt_word_mask, tgt_replacements = batch
            forward_args = (src_ids, src_mask, tgt_ids, tgt_mask, tgt_word_mask, tgt_replacements)
        else:
            src_ids, src_mask, tgt_ids, tgt_mask, labels = batch
            forward_args = (src_ids, src_mask, tgt_ids, tgt_mask)
        log_probs = self(*forward_args)
        train_loss = self.loss_fn(log_probs=log_probs, labels=labels)
        tensorboard_logs = {
            'train_loss': train_loss,
            'lr': self._optimizer.param_groups[0]['lr'],
        }

        return {'loss': train_loss, 'log': tensorboard_logs}

    def encode_ctc(self, sentences):
        encoded = [string_to_ctc_tensor(s, self.tgt_character_vocabulary) for s in sentences]
        lengths = torch.tensor([s.shape[0] for s in encoded])
        encoded = pad_sequence(encoded, batch_first=True)
        return encoded, lengths

    def eval_step(self, batch, batch_idx, mode, dataloader_idx=0):
        for i in range(len(batch)):
            batch[i] = batch[i].squeeze(dim=0)
            # if batch[i].ndim == 3:
            #     # Dataset returns already batched data and the first dimension of size 1 added by DataLoader
            #     # is excess.
            #     batch[i] = batch[i].squeeze(dim=0)

        if self.multilingual:
            self.source_processor = self.source_processor_list[dataloader_idx]
            self.target_processor = self.target_processor_list[dataloader_idx]
        add_src_num_words_to_batch = (
            self.add_src_num_words_to_batch_validation if mode == "val" else self.add_src_num_words_to_batch_test
        )
        if self.use_decoder_tips:
            if add_src_num_words_to_batch:
                src_ids, src_mask, tgt_ids, tgt_mask, labels, num_src_words, tgt_word_mask, tgt_replacements = batch
            else:
                src_ids, src_mask, tgt_ids, tgt_mask, labels, tgt_word_mask, tgt_replacements = batch
                num_src_words = None
            forward_args = (src_ids, src_mask, tgt_ids, tgt_mask, tgt_word_mask, tgt_replacements)
        else:
            if add_src_num_words_to_batch:
                src_ids, src_mask, tgt_ids, tgt_mask, labels, num_src_words = batch
            else:
                src_ids, src_mask, tgt_ids, tgt_mask, labels = batch
                num_src_words = None
            forward_args = (src_ids, src_mask, tgt_ids, tgt_mask)
        log_probs = self(*forward_args)
        eval_loss = self.eval_loss_fn(log_probs=log_probs, labels=labels)
        # this will run encoder twice -- TODO: potentially fix
<<<<<<< HEAD
        _, translations = self.batch_translate(
            src=src_ids,
            src_mask=src_mask,
            num_tgt_words=num_src_words,
            tgt_replacement_mask=tgt_word_mask,
            tgt_replacements=tgt_replacements,
        )
=======
        _, translations = self.batch_translate(src=src_ids, src_mask=src_mask, num_tgt_words=num_src_words)
        np_tgt = tgt_ids.detach().cpu().numpy()
        ground_truths = [self.decoder_tokenizer.ids_to_text(tgt) for tgt in np_tgt]
        ground_truths = [self.target_processor.detokenize(tgt.split(' ')) for tgt in ground_truths]
        num_non_pad_tokens = np.not_equal(np_tgt, self.decoder_tokenizer.pad_id).sum().item()
        tr_ctc, tr_lengths = self.encode_ctc(translations)
        gt_ctc, gt_lengths = self.encode_ctc(ground_truths)
>>>>>>> 17f74a75
        if dataloader_idx == 0:
            getattr(self, f'{mode}_loss')(loss=eval_loss, num_measurements=log_probs.shape[0] * log_probs.shape[1])
            if self.tgt_character_vocabulary is not None:
                getattr(self, f'{mode}_CER')(tr_ctc, gt_ctc, gt_lengths, tr_lengths)
        else:
            getattr(self, f'{mode}_loss_{dataloader_idx}')(
                loss=eval_loss, num_measurements=log_probs.shape[0] * log_probs.shape[1]
            )
            if self.tgt_character_vocabulary is not None:
                getattr(self, f'{mode}_CER_{dataloader_idx}')(tr_ctc, gt_ctc, gt_lengths, tr_lengths)
        return {
            'translations': translations,
            'ground_truths': ground_truths,
            'num_non_pad_tokens': num_non_pad_tokens,
        }

    def test_step(self, batch, batch_idx, dataloader_idx=0):
        return self.eval_step(batch, batch_idx, 'test', dataloader_idx)

    @rank_zero_only
    def log_param_stats(self):
        for name, p in self.named_parameters():
            if p.requires_grad:
                self.trainer.logger.experiment.add_histogram(name + '_hist', p, global_step=self.global_step)
                self.trainer.logger.experiment.add_scalars(
                    name,
                    {'mean': p.mean(), 'stddev': p.std(), 'max': p.max(), 'min': p.min()},
                    global_step=self.global_step,
                )

    def validation_step(self, batch, batch_idx, dataloader_idx=0):
        """
        Lightning calls this inside the validation loop with the data from the validation dataloader
        passed in as `batch`.
        """
        return self.eval_step(batch, batch_idx, 'val', dataloader_idx)

    def eval_epoch_end(self, outputs, mode):
        # if user specifies one validation dataloader, then PTL reverts to giving a list of dictionary instead of a list of list of dictionary
        if isinstance(outputs[0], dict):
            outputs = [outputs]

        loss_list = []
        sb_score_list = []
        for dataloader_idx, output in enumerate(outputs):
            if dataloader_idx == 0:
                eval_loss = getattr(self, f'{mode}_loss').compute()
                if self.tgt_character_vocabulary is not None:
                    cer, _, _ = getattr(self, f'{mode}_CER').compute()
            else:
                eval_loss = getattr(self, f'{mode}_loss_{dataloader_idx}').compute()
                if self.tgt_character_vocabulary is not None:
                    cer, _, _ = getattr(self, f'{mode}_CER_{dataloader_idx}').compute()

            translations = list(itertools.chain(*[x['translations'] for x in output]))
            ground_truths = list(itertools.chain(*[x['ground_truths'] for x in output]))
            assert len(translations) == len(ground_truths)

            # Gather translations and ground truths from all workers
            tr_and_gt = [None for _ in range(self.world_size)]
            # we also need to drop pairs where ground truth is an empty string
            dist.all_gather_object(
                tr_and_gt, [(t, g) for (t, g) in zip(translations, ground_truths) if g.strip() != '']
            )
            if self.global_rank == 0:
                _translations = []
                _ground_truths = []
                for rank in range(0, self.world_size):
                    _translations += [t for (t, g) in tr_and_gt[rank]]
                    _ground_truths += [g for (t, g) in tr_and_gt[rank]]

                if self.tgt_language in ['ja']:
                    sacre_bleu = corpus_bleu(_translations, [_ground_truths], tokenize="ja-mecab")
                elif self.tgt_language in ['zh']:
                    sacre_bleu = corpus_bleu(_translations, [_ground_truths], tokenize="zh")
                else:
                    sacre_bleu = corpus_bleu(_translations, [_ground_truths], tokenize="13a")

                # because the reduction op later is average (over word_size)
                sb_score = sacre_bleu.score * self.world_size

                dataset_name = "Validation" if mode == 'val' else "Test"
                logging.info(
                    f"Dataset name: {dataset_name}, Dataloader index: {dataloader_idx}, Set size: {len(translations)}"
                )
                logging.info(
                    f"Dataset name: {dataset_name}, Dataloader index: {dataloader_idx}, Val Loss = {eval_loss}"
                )
                logging.info(
                    f"Dataset name: {dataset_name}, Dataloader index: {dataloader_idx}, Sacre BLEU = {sb_score / self.world_size}"
                )
                logging.info(
                    f"Dataset name: {dataset_name}, Dataloader index: {dataloader_idx}, Translation Examples:"
                )
                for i in range(0, 3):
                    ind = random.randint(0, len(translations) - 1)
                    logging.info("    " + '\u0332'.join(f"Example {i}:"))
                    logging.info(f"    Prediction:   {translations[ind]}")
                    logging.info(f"    Ground Truth: {ground_truths[ind]}")
            else:
                sb_score = 0.0

            loss_list.append(eval_loss.cpu().numpy())
            sb_score_list.append(sb_score)
            if dataloader_idx == 0:
                self.log(f"{mode}_loss", eval_loss, sync_dist=True)
                self.log(f"{mode}_sacreBLEU", sb_score, sync_dist=True)
                if self.tgt_character_vocabulary is not None:
                    getattr(self, f'{mode}_loss').reset()
                    self.log(f"{mode}_CER", cer, sync_dist=True)
                    getattr(self, f'{mode}_CER').reset()
            else:
                self.log(f"{mode}_loss_dl_index_{dataloader_idx}", eval_loss, sync_dist=True)
                self.log(f"{mode}_sacreBLEU_dl_index_{dataloader_idx}", sb_score, sync_dist=True)
                if self.tgt_character_vocabulary is not None:
                    getattr(self, f'{mode}_loss_{dataloader_idx}').reset()
                    self.log(f"{mode}_CER_{dataloader_idx}", cer, sync_dist=True)
                    getattr(self, f'{mode}_CER_{dataloader_idx}').reset()

        if len(loss_list) > 1:
            self.log(f"{mode}_loss_avg", np.mean(loss_list), sync_dist=True)
            self.log(f"{mode}_sacreBLEU_avg", np.mean(sb_score_list), sync_dist=True)

    def validation_epoch_end(self, outputs):
        """
        Called at the end of validation to aggregate outputs.
        :param outputs: list of individual outputs of each validation step.
        """
        self.eval_epoch_end(outputs, 'val')

    def test_epoch_end(self, outputs):
        self.eval_epoch_end(outputs, 'test')

    def setup_enc_dec_tokenizers(
        self,
        encoder_tokenizer_library=None,
        encoder_tokenizer_model=None,
        encoder_bpe_dropout=0.0,
        encoder_model_name=None,
        encoder_r2l=False,
        encoder_tokenizer_vocab_file=None,
        decoder_tokenizer_library=None,
        decoder_tokenizer_model=None,
        decoder_bpe_dropout=0.0,
        decoder_model_name=None,
        decoder_r2l=False,
        decoder_word_tokens=None,
        decoder_tokenizer_vocab_file=None,
    ):

        supported_tokenizers = ['yttm', 'huggingface', 'sentencepiece', 'megatron', 'byte-level', 'char']
        if (
            encoder_tokenizer_library not in supported_tokenizers
            or decoder_tokenizer_library not in supported_tokenizers
        ):
            raise NotImplementedError(f"Currently we only support tokenizers in {supported_tokenizers}.")

        self.encoder_tokenizer = get_nmt_tokenizer(
            library=encoder_tokenizer_library,
            tokenizer_model=self.register_artifact(
                "encoder_tokenizer.tokenizer_model", encoder_tokenizer_model, verify_src_exists=True),
            bpe_dropout=encoder_bpe_dropout,
            model_name=encoder_model_name,
            vocab_file=self.register_artifact(
                "encoder_tokenizer.vocab_file", encoder_tokenizer_vocab_file, verify_src_exists=True),
            special_tokens=None,
            use_fast=False,
            r2l=encoder_r2l,
        )
        self.decoder_tokenizer = get_nmt_tokenizer(
            library=decoder_tokenizer_library,
            tokenizer_model=self.register_artifact("decoder_tokenizer.tokenizer_model", decoder_tokenizer_model),
            bpe_dropout=decoder_bpe_dropout,
            model_name=decoder_model_name,
            vocab_file=self.register_artifact("decoder_tokenizer.vocab_file", decoder_tokenizer_vocab_file),
            special_tokens=None,
            use_fast=False,
            r2l=decoder_r2l,
            word_tokens=decoder_word_tokens
        )

        # validate no token is negative for sentencepiece tokenizers
        for tok_name, tok_library, tok_model in [
            ("encoder_tokenizer", encoder_tokenizer_library, self.encoder_tokenizer),
            ("decoder_tokenizer", decoder_tokenizer_library, self.decoder_tokenizer),
        ]:
            if tok_library == 'sentencepiece':
                negative_tokens = []
                for n in ["eos_id", "bos_id", "unk_id", "pad_id"]:
                    v = getattr(tok_model.tokenizer, n)()
                    if v < 0:
                        negative_tokens.append(f"{n}={v}")

                if negative_tokens:
                    raise ValueError(
                        f"{tok_name}=sentencepiece has invalid negative special tokens = {negative_tokens}"
                    )

    def setup_training_data(self, train_data_config: Optional[DictConfig]):
        self._train_dl = self._setup_dataloader_from_config(cfg=train_data_config)

    def setup_multiple_validation_data(self, val_data_config: Union[DictConfig, Dict]):
        self.setup_validation_data(self._cfg.get('validation_ds'))

    def setup_multiple_test_data(self, test_data_config: Union[DictConfig, Dict]):
        self.setup_test_data(self._cfg.get('test_ds'))

    def setup_validation_data(self, val_data_config: Optional[DictConfig]):
        self._validation_dl = self._setup_eval_dataloader_from_config(cfg=val_data_config)
        # instantiate Torchmetric for each val dataloader
        if self._validation_dl is not None:
            for dataloader_idx in range(len(self._validation_dl)):
                if dataloader_idx == 0:
                    setattr(self, 'val_loss', GlobalAverageLossMetric(dist_sync_on_step=False, take_avg_loss=True))
                    if self.tgt_character_vocabulary is not None:
                        setattr(
                            self, 'val_CER', WER(
                                self.tgt_character_vocabulary,
                                use_cer=True,
                                dist_sync_on_step=False,
                                log_prediction=False,
                            )
                        )
                else:
                    setattr(
                        self,
                        f'val_loss_{dataloader_idx}',
                        GlobalAverageLossMetric(dist_sync_on_step=False, take_avg_loss=True),
                    )
                    if self.tgt_character_vocabulary is not None:
                        setattr(
                            self,
                            f'val_CER_{dataloader_idx}',
                            WER(
                                self.tgt_character_vocabulary,
                                use_cer=True,
                                dist_sync_on_step=False,
                                log_prediction=False,
                            )
                        )

    def setup_test_data(self, test_data_config: Optional[DictConfig]):
        self._test_dl = self._setup_eval_dataloader_from_config(cfg=test_data_config)
        # instantiate Torchmetric for each test dataloader
        if self._test_dl is not None:
            for dataloader_idx in range(len(self._test_dl)):
                if dataloader_idx == 0:
                    setattr(
                        self, f'test_loss', GlobalAverageLossMetric(dist_sync_on_step=False, take_avg_loss=True),
                    )
                    if self.tgt_character_vocabulary is not None:
                        setattr(
                            self, 'test_CER', WER(
                                self.tgt_character_vocabulary,
                                use_cer=True,
                                dist_sync_on_step=False,
                                log_prediction=False,
                            )
                        )
                else:
                    setattr(
                        self,
                        f'test_loss_{dataloader_idx}',
                        GlobalAverageLossMetric(dist_sync_on_step=False, take_avg_loss=True),
                    )
                    if self.tgt_character_vocabulary is not None:
                        setattr(
                            self,
                            f'test_CER_{dataloader_idx}',
                            WER(
                                self.tgt_character_vocabulary,
                                use_cer=True,
                                dist_sync_on_step=False,
                                log_prediction=False,
                            )
                        )

    def _setup_dataloader_from_config(self, cfg: DictConfig):
        if cfg.get("use_tarred_dataset", False):
            if cfg.get("metadata_file") is None:
                raise FileNotFoundError("Trying to use tarred data set but could not find metadata path in config.")
            metadata_file_list = cfg.get('metadata_file')
            tar_files_list = cfg.get('tar_files', None)
            if isinstance(metadata_file_list, str):
                metadata_file_list = [metadata_file_list]
            if tar_files_list is not None and isinstance(tar_files_list, str):
                tar_files_list = [tar_files_list]
            if tar_files_list is not None and len(tar_files_list) != len(metadata_file_list):
                raise ValueError('The config must have the same number of tarfile paths and metadata file paths.')

            datasets = []
            for idx, metadata_file in enumerate(metadata_file_list):
                with open(metadata_file) as metadata_reader:
                    metadata = json.load(metadata_reader)
                if tar_files_list is None:
                    tar_files = metadata.get('tar_files')
                    if tar_files is not None:
                        # update absolute path of tar files based on metadata_file path
                        valid_tar_files = []
                        metadata_basedir = os.path.abspath(os.path.dirname(metadata_file))
                        updated_fn = 0
                        for fn in tar_files:
                            # if a file does not exist, look in metadata file directory
                            if os.path.exists(fn):
                                valid_fn = fn
                            else:
                                updated_fn += 1
                                valid_fn = os.path.join(metadata_basedir, os.path.basename(fn))
                                if not os.path.exists(valid_fn):
                                    raise RuntimeError(
                                        f"File in tarred dataset is missing from absolute and relative paths {fn}"
                                    )

                            valid_tar_files.append(valid_fn)

                        tar_files = valid_tar_files

                        logging.info(f'Updated the path of {updated_fn} tarred files')
                        logging.info(f'Loading from tarred dataset {tar_files}')
                else:
                    tar_files = tar_files_list[idx]
                    if metadata.get('tar_files') is not None:
                        logging.info(
                            f'Tar file paths found in both cfg and metadata using one in cfg by default - {tar_files}'
                        )

                dataset = TarredTranslationDataset(
                    text_tar_filepaths=tar_files,
                    metadata_path=metadata_file,
                    encoder_tokenizer=self.encoder_tokenizer,
                    decoder_tokenizer=self.decoder_tokenizer,
                    shuffle_n=cfg.get("tar_shuffle_n", 100),
                    shard_strategy=cfg.get("shard_strategy", "scatter"),
                    global_rank=self.global_rank,
                    world_size=self.world_size,
                    reverse_lang_direction=cfg.get("reverse_lang_direction", False),
                    prepend_id=self.multilingual_ids[idx] if self.multilingual else None,
                )
                datasets.append(dataset)

            if len(datasets) > 1:
                dataset = ConcatDataset(
                    datasets=datasets,
                    sampling_technique=cfg.get('concat_sampling_technique'),
                    sampling_temperature=cfg.get('concat_sampling_temperature'),
                    sampling_probabilities=cfg.get('concat_sampling_probabilities'),
                    global_rank=self.global_rank,
                    world_size=self.world_size,
                )
            else:
                dataset = datasets[0]
        else:
            src_file_list = cfg.src_file_name
            tgt_file_list = cfg.tgt_file_name
            if isinstance(src_file_list, str):
                src_file_list = [src_file_list]
            if isinstance(tgt_file_list, str):
                tgt_file_list = [tgt_file_list]

            if len(src_file_list) != len(tgt_file_list):
                raise ValueError('The same number of filepaths must be passed in for source and target.')

            datasets = []
            for idx, src_file in enumerate(src_file_list):
                dataset = TranslationDataset(
                    dataset_src=str(Path(src_file).expanduser()),
                    dataset_tgt=str(Path(tgt_file_list[idx]).expanduser()),
                    tokens_in_batch=cfg.tokens_in_batch,
                    clean=cfg.get("clean", False),
                    max_seq_length=cfg.get("max_seq_length", 512),
                    min_seq_length=cfg.get("min_seq_length", 1),
                    max_seq_length_diff=cfg.get("max_seq_length_diff", 512),
                    max_seq_length_ratio=cfg.get("max_seq_length_ratio", 512),
                    cache_ids=cfg.get("cache_ids", False),
                    cache_data_per_node=cfg.get("cache_data_per_node", False),
                    use_cache=cfg.get("use_cache", False),
                    reverse_lang_direction=cfg.get("reverse_lang_direction", False),
                    prepend_id=self.multilingual_ids[idx] if self.multilingual else None,
                    add_src_num_words_to_batch=cfg.get("add_src_num_words_to_batch", False),
                    prepend_eos_in_tgt=cfg.get('prepend_eos_in_tgt', False),
                    add_tgt_word_replacement_to_batch=self.use_decoder_tips,
                )
                dataset.batchify(self.encoder_tokenizer, self.decoder_tokenizer)
                datasets.append(dataset)

            if len(datasets) > 1:
                dataset = ConcatDataset(
                    datasets=datasets,
                    shuffle=cfg.get('shuffle'),
                    sampling_technique=cfg.get('concat_sampling_technique'),
                    sampling_temperature=cfg.get('concat_sampling_temperature'),
                    sampling_probabilities=cfg.get('concat_sampling_probabilities'),
                    global_rank=self.global_rank,
                    world_size=self.world_size,
                )
            else:
                dataset = datasets[0]

        if cfg.shuffle:
            sampler = pt_data.RandomSampler(dataset)
        else:
            sampler = pt_data.SequentialSampler(dataset)

        return torch.utils.data.DataLoader(
            dataset=dataset,
            batch_size=1,
            sampler=None if (cfg.get("use_tarred_dataset", False) or isinstance(dataset, ConcatDataset)) else sampler,
            num_workers=cfg.get("num_workers", 2),
            pin_memory=cfg.get("pin_memory", False),
            drop_last=cfg.get("drop_last", False),
            persistent_workers=cfg.get("persistent_workers", False),
        )

    def replace_beam_with_sampling(self, topk=500):
        self.beam_search = TopKSequenceGenerator(
            embedding=self.decoder.embedding,
            decoder=self.decoder.decoder,
            log_softmax=self.log_softmax,
            max_sequence_length=self.beam_search.max_seq_length,
            beam_size=topk,
            bos=self.decoder_tokenizer.bos_id,
            pad=self.decoder_tokenizer.pad_id,
            eos=self.decoder_tokenizer.eos_id,
        )

    def _setup_eval_dataloader_from_config(self, cfg: DictConfig):
        src_file_name = cfg.get('src_file_name')
        tgt_file_name = cfg.get('tgt_file_name')

        if src_file_name is None or tgt_file_name is None:
            raise ValueError(
                'Validation dataloader needs both cfg.src_file_name and cfg.tgt_file_name to not be None.'
            )
        else:
            # convert src_file_name and tgt_file_name to list of strings
            if isinstance(src_file_name, str):
                src_file_list = [src_file_name]
            elif isinstance(src_file_name, ListConfig):
                src_file_list = src_file_name
            else:
                raise ValueError("cfg.src_file_name must be string or list of strings")
            if isinstance(tgt_file_name, str):
                tgt_file_list = [tgt_file_name]
            elif isinstance(tgt_file_name, ListConfig):
                tgt_file_list = tgt_file_name
            else:
                raise ValueError("cfg.tgt_file_name must be string or list of strings")
        if len(src_file_list) != len(tgt_file_list):
            raise ValueError('The same number of filepaths must be passed in for source and target validation.')

        dataloaders = []
        prepend_idx = 0
        for idx, src_file in enumerate(src_file_list):
            if self.multilingual:
                prepend_idx = idx
            dataset = TranslationDataset(
                dataset_src=str(Path(src_file).expanduser()),
                dataset_tgt=str(Path(tgt_file_list[idx]).expanduser()),
                tokens_in_batch=cfg.tokens_in_batch,
                clean=cfg.get("clean", False),
                max_seq_length=cfg.get("max_seq_length", 512),
                min_seq_length=cfg.get("min_seq_length", 1),
                max_seq_length_diff=cfg.get("max_seq_length_diff", 512),
                max_seq_length_ratio=cfg.get("max_seq_length_ratio", 512),
                cache_ids=cfg.get("cache_ids", False),
                cache_data_per_node=cfg.get("cache_data_per_node", False),
                use_cache=cfg.get("use_cache", False),
                reverse_lang_direction=cfg.get("reverse_lang_direction", False),
                prepend_id=self.multilingual_ids[prepend_idx] if self.multilingual else None,
                add_src_num_words_to_batch=cfg.get("add_src_num_words_to_batch", False),
                prepend_eos_in_tgt=cfg.get("prepend_eos_in_tgt", False),
                add_tgt_word_replacement_to_batch=self.use_decoder_tips,
            )
            dataset.batchify(self.encoder_tokenizer, self.decoder_tokenizer)

            if cfg.shuffle:
                sampler = pt_data.RandomSampler(dataset)
            else:
                sampler = pt_data.SequentialSampler(dataset)

            dataloader = torch.utils.data.DataLoader(
                dataset=dataset,
                batch_size=1,
                sampler=sampler,
                num_workers=cfg.get("num_workers", 2),
                pin_memory=cfg.get("pin_memory", False),
                drop_last=cfg.get("drop_last", False),
            )
            dataloaders.append(dataloader)

        return dataloaders

    def setup_pre_and_post_processing_utils(self, source_lang, target_lang):
        """
        Creates source and target processor objects for input and output pre/post-processing.
        """
        self.source_processor, self.target_processor = None, None

        if self.encoder_tokenizer_library == 'byte-level':
            self.source_processor = ByteLevelProcessor()
        elif (source_lang == 'en' and target_lang == 'ja') or (source_lang == 'ja' and target_lang == 'en'):
            self.source_processor = EnJaProcessor(source_lang)
        elif source_lang == 'zh':
            self.source_processor = ChineseProcessor()
        elif source_lang == 'hi':
            self.source_processor = IndicProcessor(source_lang)
        elif source_lang is not None and source_lang not in ['ja', 'zh', 'hi']:
            self.source_processor = MosesProcessor(source_lang)

        if self.decoder_tokenizer_library == 'byte-level':
            self.target_processor = ByteLevelProcessor()
        elif (source_lang == 'en' and target_lang == 'ja') or (source_lang == 'ja' and target_lang == 'en'):
            self.target_processor = EnJaProcessor(target_lang)
        elif target_lang == 'zh':
            self.target_processor = ChineseProcessor()
        elif target_lang == 'hi':
            self.target_processor = IndicProcessor(target_lang)
        elif target_lang is not None and target_lang not in ['ja', 'zh', 'hi']:
            self.target_processor = MosesProcessor(target_lang)

        return self.source_processor, self.target_processor

    def ids_to_postprocessed_text(self, beam_ids, tokenizer, processor, filter_beam_ids=True):
        if filter_beam_ids:
            beam_ids = self.filter_predicted_ids(beam_ids)
        translations = [tokenizer.ids_to_text(tr) for tr in beam_ids.cpu().numpy()]
        if processor is not None:
            translations = [processor.detokenize(translation.split(' ')) for translation in translations]
        return translations

    @torch.no_grad()
    def batch_translate(
        self,
        src: torch.LongTensor,
        src_mask: torch.LongTensor,
        return_beam_scores: bool = False,
        cache={},
        num_tgt_words: Optional[List[int]] = None,
        tgt_replacement_mask=None,
        tgt_replacements=None,
    ):
        """
        Translates a minibatch of inputs from source language to target language.
        Args:
            src: minibatch of inputs in the src language (batch x seq_len)
            src_mask: mask tensor indicating elements to be ignored (batch x seq_len)
        Returns:
            translations: a list strings containing detokenized translations
            inputs: a list of string containing detokenized inputs
        """
        mode = self.training
        timer = cache.get("timer", None)
        try:
            self.eval()
            if timer is not None:
                timer.start("encoder")
            src_hiddens = self.encoder(input_ids=src, encoder_mask=src_mask)
            if timer is not None:
                timer.stop("encoder")
                timer.start("sampler")
            best_translations = self.beam_search(
                encoder_hidden_states=src_hiddens,
                encoder_input_mask=src_mask,
                return_beam_scores=return_beam_scores,
                num_tgt_words=num_tgt_words,
                ground_truth_tgt_replacement_mask=tgt_replacement_mask,
                ground_truth_tgt_replacements=tgt_replacements,
            )
            if timer is not None:
                timer.stop("sampler")
            if return_beam_scores:
                all_translations, scores, best_translations = best_translations
                scores = scores.view(-1)
                all_translations = self.ids_to_postprocessed_text(
                    all_translations,
                    self.decoder_tokenizer,
                    self.target_processor,
                    filter_beam_ids=self.filter_beam_ids,
                )

            best_translations = self.ids_to_postprocessed_text(
                best_translations, self.decoder_tokenizer, self.target_processor, filter_beam_ids=self.filter_beam_ids
            )
            inputs = self.ids_to_postprocessed_text(
                src, self.encoder_tokenizer, self.source_processor, filter_beam_ids=False
            )

        finally:
            self.train(mode=mode)
        if return_beam_scores:
            return inputs, all_translations, scores.data.cpu().numpy().tolist(), best_translations

        return inputs, best_translations

    def prepare_inference_batch(self, text, prepend_ids=[], target=False, add_src_num_words_to_batch=False):
        inputs = []
        processor = self.source_processor if not target else self.target_processor
        tokenizer = self.encoder_tokenizer if not target else self.decoder_tokenizer
        num_src_words = []
        for txt in text:
            untokenized = txt
            if processor is not None:
                txt = processor.normalize(txt)
                txt = processor.tokenize(txt)
            ids = tokenizer.text_to_ids(txt)
            ids = prepend_ids + [tokenizer.bos_id] + ids + [tokenizer.eos_id]
            inputs.append(ids)
            num_src_words.append(len(untokenized.split()))
        max_len = max(len(txt) for txt in inputs)
        src_ids_ = np.ones((len(inputs), max_len)) * tokenizer.pad_id
        for i, txt in enumerate(inputs):
            src_ids_[i][: len(txt)] = txt

        src_mask = torch.FloatTensor((src_ids_ != tokenizer.pad_id)).to(self.device)
        src = torch.LongTensor(src_ids_).to(self.device)
        return src, src_mask, torch.IntTensor(num_src_words) if add_src_num_words_to_batch else None

    # TODO: We should drop source/target_lang arguments in favor of using self.src/tgt_language
    @torch.no_grad()
    def translate(
        self,
        text: List[str],
        source_lang: str = None,
        target_lang: str = None,
        return_beam_scores: bool = False,
        add_src_num_words_to_batch=False,
        log_timing: bool = False,
    ) -> List[str]:
        """
        Translates list of sentences from source language to target language.
        Should be regular text, this method performs its own tokenization/de-tokenization
        Args:
            text: list of strings to translate
            source_lang: if not None, corresponding MosesTokenizer and MosesPunctNormalizer will be run
            target_lang: if not None, corresponding MosesDecokenizer will be run
        Returns:
            list of translated strings
        """
        # __TODO__: This will reset both source and target processors even if you want to reset just one.
        if source_lang is not None or target_lang is not None:
            self.setup_pre_and_post_processing_utils(source_lang, target_lang)

        mode = self.training
        prepend_ids = []
        if self.multilingual:
            if source_lang is None or target_lang is None:
                raise ValueError("Expect source_lang and target_lang to infer for multilingual model.")
            src_symbol = self.encoder_tokenizer.token_to_id('<' + source_lang + '>')
            tgt_symbol = self.encoder_tokenizer.token_to_id('<' + target_lang + '>')
            if src_symbol in self.multilingual_ids:
                prepend_ids = [src_symbol]
            elif tgt_symbol in self.multilingual_ids:
                prepend_ids = [tgt_symbol]

        if log_timing:
            timer = timers.NamedTimer()
        else:
            timer = None

        cache = {
            "timer": timer,
        }

        try:
            self.eval()
            src, src_mask, num_src_words = self.prepare_inference_batch(
                text, prepend_ids, add_src_num_words_to_batch=add_src_num_words_to_batch
            )
            if return_beam_scores:
                _, all_translations, scores, best_translations = self.batch_translate(
                    src, src_mask, return_beam_scores=True, num_tgt_words=num_src_words, cache=cache,
                )
                return_val = all_translations, scores, best_translations
            else:
                _, best_translations = self.batch_translate(
                    src, src_mask, return_beam_scores=False, cache=cache, num_tgt_words=num_src_words
                )
                return_val = best_translations
        finally:
            self.train(mode=mode)

        if log_timing:
            timing = timer.export()
            timing["mean_src_length"] = src_mask.sum().cpu().item() / src_mask.shape[0]
            tgt, tgt_mask = self.prepare_inference_batch(best_translations, prepend_ids, target=True)
            timing["mean_tgt_length"] = tgt_mask.sum().cpu().item() / tgt_mask.shape[0]

            if type(return_val) is tuple:
                return_val = return_val + (timing,)
            else:
                return_val = (return_val, timing)

        return return_val

    @classmethod
    def list_available_models(cls) -> Optional[Dict[str, str]]:
        """
        This method returns a list of pre-trained model which can be instantiated directly from NVIDIA's NGC cloud.

        Returns:
            List of available pre-trained models.
        """
        result = []
        model = PretrainedModelInfo(
            pretrained_model_name="nmt_en_de_transformer12x2",
            location="https://api.ngc.nvidia.com/v2/models/nvidia/nemo/nmt_en_de_transformer12x2/versions/1.0.0rc1/files/nmt_en_de_transformer12x2.nemo",
            description="En->De translation model. See details here: https://ngc.nvidia.com/catalog/models/nvidia:nemo:nmt_en_de_transformer12x2",
        )
        result.append(model)

        model = PretrainedModelInfo(
            pretrained_model_name="nmt_de_en_transformer12x2",
            location="https://api.ngc.nvidia.com/v2/models/nvidia/nemo/nmt_de_en_transformer12x2/versions/1.0.0rc1/files/nmt_de_en_transformer12x2.nemo",
            description="De->En translation model. See details here: https://ngc.nvidia.com/catalog/models/nvidia:nemo:nmt_de_en_transformer12x2",
        )
        result.append(model)

        model = PretrainedModelInfo(
            pretrained_model_name="nmt_en_es_transformer12x2",
            location="https://api.ngc.nvidia.com/v2/models/nvidia/nemo/nmt_en_es_transformer12x2/versions/1.0.0rc1/files/nmt_en_es_transformer12x2.nemo",
            description="En->Es translation model. See details here: https://ngc.nvidia.com/catalog/models/nvidia:nemo:nmt_en_es_transformer12x2",
        )
        result.append(model)

        model = PretrainedModelInfo(
            pretrained_model_name="nmt_es_en_transformer12x2",
            location="https://api.ngc.nvidia.com/v2/models/nvidia/nemo/nmt_es_en_transformer12x2/versions/1.0.0rc1/files/nmt_es_en_transformer12x2.nemo",
            description="Es->En translation model. See details here: https://ngc.nvidia.com/catalog/models/nvidia:nemo:nmt_es_en_transformer12x2",
        )
        result.append(model)

        model = PretrainedModelInfo(
            pretrained_model_name="nmt_en_fr_transformer12x2",
            location="https://api.ngc.nvidia.com/v2/models/nvidia/nemo/nmt_en_fr_transformer12x2/versions/1.0.0rc1/files/nmt_en_fr_transformer12x2.nemo",
            description="En->Fr translation model. See details here: https://ngc.nvidia.com/catalog/models/nvidia:nemo:nmt_en_fr_transformer12x2",
        )
        result.append(model)

        model = PretrainedModelInfo(
            pretrained_model_name="nmt_fr_en_transformer12x2",
            location="https://api.ngc.nvidia.com/v2/models/nvidia/nemo/nmt_fr_en_transformer12x2/versions/1.0.0rc1/files/nmt_fr_en_transformer12x2.nemo",
            description="Fr->En translation model. See details here: https://ngc.nvidia.com/catalog/models/nvidia:nemo:nmt_fr_en_transformer12x2",
        )
        result.append(model)

        model = PretrainedModelInfo(
            pretrained_model_name="nmt_en_ru_transformer6x6",
            location="https://api.ngc.nvidia.com/v2/models/nvidia/nemo/nmt_en_ru_transformer6x6/versions/1.0.0rc1/files/nmt_en_ru_transformer6x6.nemo",
            description="En->Ru translation model. See details here: https://ngc.nvidia.com/catalog/models/nvidia:nemo:nmt_en_ru_transformer6x6",
        )
        result.append(model)

        model = PretrainedModelInfo(
            pretrained_model_name="nmt_ru_en_transformer6x6",
            location="https://api.ngc.nvidia.com/v2/models/nvidia/nemo/nmt_ru_en_transformer6x6/versions/1.0.0rc1/files/nmt_ru_en_transformer6x6.nemo",
            description="Ru->En translation model. See details here: https://ngc.nvidia.com/catalog/models/nvidia:nemo:nmt_ru_en_transformer6x6",
        )
        result.append(model)

        model = PretrainedModelInfo(
            pretrained_model_name="nmt_zh_en_transformer6x6",
            location="https://api.ngc.nvidia.com/v2/models/nvidia/nemo/nmt_zh_en_transformer6x6/versions/1.0.0rc1/files/nmt_zh_en_transformer6x6.nemo",
            description="Zh->En translation model. See details here: https://ngc.nvidia.com/catalog/models/nvidia:nemo:nmt_zh_en_transformer6x6",
        )
        result.append(model)

        model = PretrainedModelInfo(
            pretrained_model_name="nmt_en_zh_transformer6x6",
            location="https://api.ngc.nvidia.com/v2/models/nvidia/nemo/nmt_en_zh_transformer6x6/versions/1.0.0rc1/files/nmt_en_zh_transformer6x6.nemo",
            description="En->Zh translation model. See details here: https://ngc.nvidia.com/catalog/models/nvidia:nemo:nmt_en_zh_transformer6x6",
        )
        result.append(model)

        # English <-> Hindi models

        model = PretrainedModelInfo(
            pretrained_model_name="nmt_hi_en_transformer12x2",
            location="https://api.ngc.nvidia.com/v2/models/nvidia/nemo/nmt_hi_en_transformer12x2/versions/v1.0.0/files/nmt_hi_en_transformer12x2.nemo",
            description="Hi->En translation model. See details here: https://ngc.nvidia.com/catalog/models/nvidia:nemo:nmt_hi_en_transformer12x2",
        )
        result.append(model)

        model = PretrainedModelInfo(
            pretrained_model_name="nmt_en_hi_transformer12x2",
            location="https://api.ngc.nvidia.com/v2/models/nvidia/nemo/nmt_en_hi_transformer12x2/versions/v1.0.0/files/nmt_en_hi_transformer12x2.nemo",
            description="En->Hi translation model. See details here: https://ngc.nvidia.com/catalog/models/nvidia:nemo:nmt_en_hi_transformer12x2",
        )
        result.append(model)

        # De/Fr/Es -> English models

        model = PretrainedModelInfo(
            pretrained_model_name="mnmt_deesfr_en_transformer12x2",
            location="https://api.ngc.nvidia.com/v2/models/nvidia/nemo/mnmt_deesfr_en_transformer12x2/versions/1.2.0/files/mnmt_deesfr_en_transformer12x2.nemo",
            description="De/Es/Fr->En multilingual many-one translation model. The model has 12 encoder and 2 decoder layers with hidden dim 1,024. See details here: https://ngc.nvidia.com/catalog/models/nvidia:nemo:mnmt_deesfr_en_transformer12x2",
        )
        result.append(model)

        model = PretrainedModelInfo(
            pretrained_model_name="mnmt_deesfr_en_transformer24x6",
            location="https://api.ngc.nvidia.com/v2/models/nvidia/nemo/mnmt_deesfr_en_transformer24x6/versions/1.2.0/files/mnmt_deesfr_en_transformer24x6.nemo",
            description="De/Es/Fr->En multilingual many-one translation model. The model has 24 encoder and 6 decoder layers with hidden dim 1,024. See details here: https://ngc.nvidia.com/catalog/models/nvidia:nemo:mnmt_deesfr_en_transformer24x6",
        )
        result.append(model)

        model = PretrainedModelInfo(
            pretrained_model_name="mnmt_deesfr_en_transformer6x6",
            location="https://api.ngc.nvidia.com/v2/models/nvidia/nemo/mnmt_deesfr_en_transformer6x6/versions/1.2.0/files/mnmt_deesfr_en_transformer6x6.nemo",
            description="De/Es/Fr->En multilingual many-one translation model. The model has 6 encoder and 6 decoder layers with hidden dim 1,024. See details here: https://ngc.nvidia.com/catalog/models/nvidia:nemo:mnmt_deesfr_en_transformer6x6",
        )
        result.append(model)

        # English -> De/Fr/Es models

        model = PretrainedModelInfo(
            pretrained_model_name="mnmt_en_deesfr_transformer12x2",
            location="https://api.ngc.nvidia.com/v2/models/nvidia/nemo/mnmt_en_deesfr_transformer12x2/versions/1.2.0/files/mnmt_en_deesfr_transformer12x2.nemo",
            description="En->De/Es/Fr multilingual one-many translation model. The model has 12 encoder and 2 decoder layers with hidden dim 1,024. See details here: https://ngc.nvidia.com/catalog/models/nvidia:nemo:mnmt_en_deesfr_transformer12x2",
        )
        result.append(model)

        model = PretrainedModelInfo(
            pretrained_model_name="mnmt_en_deesfr_transformer24x6",
            location="https://api.ngc.nvidia.com/v2/models/nvidia/nemo/mnmt_en_deesfr_transformer24x6/versions/1.2.0/files/mnmt_en_deesfr_transformer24x6.nemo",
            description="En->De/Es/Fr multilingual one-many translation model. The model has 24 encoder and 6 decoder layers with hidden dim 1,024. See details here: https://ngc.nvidia.com/catalog/models/nvidia:nemo:mnmt_en_deesfr_transformer24x6",
        )
        result.append(model)

        model = PretrainedModelInfo(
            pretrained_model_name="mnmt_en_deesfr_transformer6x6",
            location="https://api.ngc.nvidia.com/v2/models/nvidia/nemo/mnmt_en_deesfr_transformer6x6/versions/1.2.0/files/mnmt_en_deesfr_transformer6x6.nemo",
            description="En->De/Es/Fr multilingual one-many translation model. The model has 6 encoder and 6 decoder layers with hidden dim 1,024. See details here: https://ngc.nvidia.com/catalog/models/nvidia:nemo:mnmt_en_deesfr_transformer6x6",
        )
        result.append(model)

        model = PretrainedModelInfo(
            pretrained_model_name="mnmt_en_deesfr_transformerbase",
            location="https://api.ngc.nvidia.com/v2/models/nvidia/nemo/mnmt_en_deesfr_transformerbase/versions/1.2.0/files/mnmt_en_deesfr_transformerbase.nemo",
            description="En->De/Es/Fr multilingual one-many translation model. The model has 6 encoder and 6 decoder layers with hidden dim 512. See details here: https://ngc.nvidia.com/catalog/models/nvidia:nemo:mnmt_en_deesfr_transformerbase",
        )
        result.append(model)

        # 24x6 models
        model = PretrainedModelInfo(
            pretrained_model_name="nmt_en_de_transformer24x6",
            location="https://api.ngc.nvidia.com/v2/models/nvidia/nemo/nmt_en_de_transformer24x6/versions/1.5/files/en_de_24x6.nemo",
            description="En->De translation model. See details here: https://ngc.nvidia.com/catalog/models/nvidia:nemo:nmt_en_de_transformer24x6",
        )
        result.append(model)

        model = PretrainedModelInfo(
            pretrained_model_name="nmt_de_en_transformer24x6",
            location="https://api.ngc.nvidia.com/v2/models/nvidia/nemo/nmt_de_en_transformer24x6/versions/1.5/files/de_en_24x6.nemo",
            description="De->En translation model. See details here: https://ngc.nvidia.com/catalog/models/nvidia:nemo:nmt_de_en_transformer24x6",
        )
        result.append(model)

        model = PretrainedModelInfo(
            pretrained_model_name="nmt_en_es_transformer24x6",
            location="https://api.ngc.nvidia.com/v2/models/nvidia/nemo/nmt_en_es_transformer24x6/versions/1.5/files/en_es_24x6.nemo",
            description="En->Es translation model. See details here: https://ngc.nvidia.com/catalog/models/nvidia:nemo:nmt_en_es_transformer24x6",
        )
        result.append(model)

        model = PretrainedModelInfo(
            pretrained_model_name="nmt_es_en_transformer24x6",
            location="https://api.ngc.nvidia.com/v2/models/nvidia/nemo/nmt_es_en_transformer24x6/versions/1.5/files/es_en_24x6.nemo",
            description="Es->En translation model. See details here: https://ngc.nvidia.com/catalog/models/nvidia:nemo:nmt_es_en_transformer24x6",
        )
        result.append(model)

        model = PretrainedModelInfo(
            pretrained_model_name="nmt_en_fr_transformer24x6",
            location="https://api.ngc.nvidia.com/v2/models/nvidia/nemo/nmt_en_fr_transformer24x6/versions/1.5/files/en_fr_24x6.nemo",
            description="En->Fr translation model. See details here: https://ngc.nvidia.com/catalog/models/nvidia:nemo:nmt_en_fr_transformer24x6",
        )
        result.append(model)

        model = PretrainedModelInfo(
            pretrained_model_name="nmt_fr_en_transformer24x6",
            location="https://api.ngc.nvidia.com/v2/models/nvidia/nemo/nmt_fr_en_transformer24x6/versions/1.5/files/fr_en_24x6.nemo",
            description="Fr->En translation model. See details here: https://ngc.nvidia.com/catalog/models/nvidia:nemo:nmt_fr_en_transformer24x6",
        )
        result.append(model)

        model = PretrainedModelInfo(
            pretrained_model_name="nmt_en_ru_transformer24x6",
            location="https://api.ngc.nvidia.com/v2/models/nvidia/nemo/nmt_en_ru_transformer24x6/versions/1.5/files/en_ru_24x6.nemo",
            description="En->Ru translation model. See details here: https://ngc.nvidia.com/catalog/models/nvidia:nemo:nmt_en_ru_transformer24x6",
        )
        result.append(model)

        model = PretrainedModelInfo(
            pretrained_model_name="nmt_ru_en_transformer24x6",
            location="https://api.ngc.nvidia.com/v2/models/nvidia/nemo/nmt_ru_en_transformer24x6/versions/1.5/files/ru_en_24x6.nemo",
            description="Ru->En translation model. See details here: https://ngc.nvidia.com/catalog/models/nvidia:nemo:nmt_ru_en_transformer24x6",
        )
        result.append(model)

        model = PretrainedModelInfo(
            pretrained_model_name="nmt_en_zh_transformer24x6",
            location="https://api.ngc.nvidia.com/v2/models/nvidia/nemo/nmt_en_zh_transformer24x6/versions/1.5/files/en_zh_24x6.nemo",
            description="En->Zh translation model. See details here: https://ngc.nvidia.com/catalog/models/nvidia:nemo:nmt_en_zh_transformer24x6",
        )
        result.append(model)

        model = PretrainedModelInfo(
            pretrained_model_name="nmt_zh_en_transformer24x6",
            location="https://api.ngc.nvidia.com/v2/models/nvidia/nemo/nmt_zh_en_transformer24x6/versions/1.5/files/zh_en_24x6.nemo",
            description="Zh->En translation model. See details here: https://ngc.nvidia.com/catalog/models/nvidia:nemo:nmt_zh_en_transformer24x6",
        )
        result.append(model)

        return result<|MERGE_RESOLUTION|>--- conflicted
+++ resolved
@@ -174,15 +174,12 @@
             # After this call, the model will have  self.source_processor and self.target_processor objects
             self.setup_pre_and_post_processing_utils(self.src_language, self.tgt_language)
             self.multilingual_ids = [None]
-<<<<<<< HEAD
         self.use_decoder_tips = cfg.use_decoder_tips
-=======
         if cfg.tgt_character_vocabulary is None:
             self.tgt_character_vocabulary = None
         else:
             self.tgt_character_vocabulary = load_character_vocabulary(cfg.tgt_character_vocabulary)
 
->>>>>>> 17f74a75
         # TODO: Why is this base constructor call so late in the game?
         super().__init__(cfg=cfg, trainer=trainer)
         if cfg.get('increase_l2_fetch_granularity', False):
@@ -391,7 +388,6 @@
         log_probs = self(*forward_args)
         eval_loss = self.eval_loss_fn(log_probs=log_probs, labels=labels)
         # this will run encoder twice -- TODO: potentially fix
-<<<<<<< HEAD
         _, translations = self.batch_translate(
             src=src_ids,
             src_mask=src_mask,
@@ -399,15 +395,12 @@
             tgt_replacement_mask=tgt_word_mask,
             tgt_replacements=tgt_replacements,
         )
-=======
-        _, translations = self.batch_translate(src=src_ids, src_mask=src_mask, num_tgt_words=num_src_words)
         np_tgt = tgt_ids.detach().cpu().numpy()
         ground_truths = [self.decoder_tokenizer.ids_to_text(tgt) for tgt in np_tgt]
         ground_truths = [self.target_processor.detokenize(tgt.split(' ')) for tgt in ground_truths]
         num_non_pad_tokens = np.not_equal(np_tgt, self.decoder_tokenizer.pad_id).sum().item()
         tr_ctc, tr_lengths = self.encode_ctc(translations)
         gt_ctc, gt_lengths = self.encode_ctc(ground_truths)
->>>>>>> 17f74a75
         if dataloader_idx == 0:
             getattr(self, f'{mode}_loss')(loss=eval_loss, num_measurements=log_probs.shape[0] * log_probs.shape[1])
             if self.tgt_character_vocabulary is not None:
