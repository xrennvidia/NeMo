--- conflicted
+++ resolved
@@ -212,21 +212,11 @@
         src_ids, src_mask, tgt_ids, tgt_mask, labels, _, _ = batch
         log_probs, _ = self(src_ids, src_mask, tgt_ids, tgt_mask)
         train_loss = self.loss_fn(log_probs=log_probs, labels=labels)
-<<<<<<< HEAD
-        # training_perplexity = self.training_perplexity(logits=log_probs)
-        tensorboard_logs = {
-            'train_loss': train_loss,
-            'lr': self._optimizer.param_groups[0]['lr'],
-            # "train_ppl": training_perplexity,
-        }
-        return {'loss': train_loss, 'log': tensorboard_logs}
-=======
         training_perplexity = self.training_perplexity(logits=log_probs).cpu().numpy().item()
         self.log_dict(
             {"train_loss": train_loss, "lr": self._optimizer.param_groups[0]['lr'], "train_ppl": training_perplexity}
         )
         return train_loss
->>>>>>> 58321533
 
     def eval_step(self, batch, batch_idx, mode):
         torch.cuda.empty_cache()
@@ -299,13 +289,6 @@
             logging.info(f"    Prediction:   {translations[ind]}")
             logging.info(f"    Ground Truth: {ground_truths[ind]}")
 
-<<<<<<< HEAD
-        ans = {f"{mode}_loss": eval_loss, f"{mode}_sacreBLEU": sacre_bleu.score}
-        ans['log'] = dict(ans)
-        return ans
-
-=======
->>>>>>> 58321533
     def validation_epoch_end(self, outputs):
         """
         Called at the end of validation to aggregate outputs.
