--- conflicted
+++ resolved
@@ -121,8 +121,6 @@
         )
         results.append(model)
 
-<<<<<<< HEAD
-=======
         model = PretrainedModelInfo(
             pretrained_model_name="stt_fr_contextnet_1024",
             description="For details about this model, please visit https://ngc.nvidia.com/catalog/models/nvidia:nemo:stt_fr_contextnet_1024",
@@ -144,7 +142,6 @@
         )
         results.append(model)
 
->>>>>>> 66b5b07b
         return results
 
     def __init__(self, cfg: DictConfig, trainer: Trainer = None):
@@ -393,11 +390,7 @@
             'sample_rate': self.preprocessor._sample_rate,
             'batch_size': batch_size,
             'shuffle': False,
-<<<<<<< HEAD
-            'num_workers': min(batch_size, os.cpu_count() - 1),
-=======
             'num_workers': config.get('num_workers', min(batch_size, os.cpu_count() - 1)),
->>>>>>> 66b5b07b
             'pin_memory': True,
             'use_start_end_token': self.cfg.validation_ds.get('use_start_end_token', False),
         }
