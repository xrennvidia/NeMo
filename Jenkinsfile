--- conflicted
+++ resolved
@@ -1,13 +1,8 @@
 pipeline {
   agent {
         docker {
-<<<<<<< HEAD
-      image 'nvcr.io/nvidia/pytorch:21.10-py3'
-      args '--device=/dev/nvidia0 --gpus all --user 0:128 -v /home/TestData:/home/TestData -v $HOME/.cache/torch:/root/.cache/torch --shm-size=8g'
-=======
       image 'nvcr.io/nvidia/pytorch:21.12-py3'
       args '--device=/dev/nvidia0 --gpus all --user 0:128 -v /home/TestData:/home/TestData -v $HOME/.cache:/root/.cache --shm-size=8g'
->>>>>>> 66b5b07b
         }
   }
   options {
@@ -44,13 +39,8 @@
     stage('Torch TTS unit tests') {
       when {
         anyOf {
-<<<<<<< HEAD
-          branch 'r1.5.0'
-          changeRequest target: 'r1.5.0'
-=======
-          branch 'r1.6.0'
-          changeRequest target: 'r1.6.0'
->>>>>>> 66b5b07b
+          branch 'r1.6.0'
+          changeRequest target: 'r1.6.0'
         }
       }
       steps {
@@ -101,13 +91,8 @@
     stage('L0: Unit Tests CPU') {
       when {
         anyOf {
-<<<<<<< HEAD
-          branch 'r1.5.0'
-          changeRequest target: 'r1.5.0'
-=======
-          branch 'r1.6.0'
-          changeRequest target: 'r1.6.0'
->>>>>>> 66b5b07b
+          branch 'r1.6.0'
+          changeRequest target: 'r1.6.0'
         }
       }
       steps {
@@ -118,13 +103,8 @@
     stage('L0: TN/ITN Tests CPU') {
       when {
         anyOf {
-<<<<<<< HEAD
-          branch 'r1.5.0'
-          changeRequest target: 'r1.5.0'
-=======
-          branch 'r1.6.0'
-          changeRequest target: 'r1.6.0'
->>>>>>> 66b5b07b
+          branch 'r1.6.0'
+          changeRequest target: 'r1.6.0'
         }
       }
       failFast true
@@ -149,11 +129,7 @@
             sh 'CUDA_VISIBLE_DEVICES="" pytest tests/nemo_text_processing/es -m "not pleasefixme" --cpu --tn_cache_dir /home/TestData/nlp/text_norm/ci/grammars/Spanish/9-13'
           }
         }
-<<<<<<< HEAD
-        stage('Create En non-deterministic TN & Run all En TN/ITN tests') {
-=======
         stage('Test En non-deterministic TN & Run all En TN/ITN tests (restore grammars from cache)') {
->>>>>>> 66b5b07b
           steps {
             sh 'CUDA_VISIBLE_DEVICES="" python nemo_text_processing/text_normalization/normalize_with_audio.py --text "\$.01" --n_tagged 2 --cache_dir /home/TestData/nlp/text_norm/ci/grammars/01-27.1'
             sh 'CUDA_VISIBLE_DEVICES="" pytest tests/nemo_text_processing/en/ -m "not pleasefixme" --cpu --tn_cache_dir /home/TestData/nlp/text_norm/ci/grammars/01-27.1'
@@ -172,13 +148,8 @@
     stage('L2: NeMo text processing') {
       when {
         anyOf {
-<<<<<<< HEAD
-          branch 'r1.5.0'
-          changeRequest target: 'r1.5.0'
-=======
-          branch 'r1.6.0'
-          changeRequest target: 'r1.6.0'
->>>>>>> 66b5b07b
+          branch 'r1.6.0'
+          changeRequest target: 'r1.6.0'
         }
       }
       failFast true
@@ -229,13 +200,8 @@
     stage('L0: Computer Vision Integration') {
       when {
         anyOf {
-<<<<<<< HEAD
-          branch 'r1.5.0'
-          changeRequest target: 'r1.5.0'
-=======
-          branch 'r1.6.0'
-          changeRequest target: 'r1.6.0'
->>>>>>> 66b5b07b
+          branch 'r1.6.0'
+          changeRequest target: 'r1.6.0'
         }
       }
       failFast true
@@ -262,13 +228,8 @@
     // stage('L0: Integration Tests CPU') {
     //   when {
     //     anyOf{
-<<<<<<< HEAD
-    //       branch 'r1.5.0'
-    //       changeRequest target: 'r1.5.0'
-=======
     //       branch 'r1.6.0'
     //       changeRequest target: 'r1.6.0'
->>>>>>> 66b5b07b
     //     }
     //   }
     //   steps {
@@ -287,11 +248,7 @@
     //   when {
     //     anyOf{
     //       branch 'dev
-<<<<<<< HEAD
-    //       changeRequest target: 'r1.5.0'
-=======
     //       changeRequest target: 'r1.6.0'
->>>>>>> 66b5b07b
     //     }
     //   }
     //   steps {
@@ -302,13 +259,8 @@
     stage('L2: ASR dev run') {
       when {
         anyOf {
-<<<<<<< HEAD
-          branch 'r1.5.0'
-          changeRequest target: 'r1.5.0'
-=======
-          branch 'r1.6.0'
-          changeRequest target: 'r1.6.0'
->>>>>>> 66b5b07b
+          branch 'r1.6.0'
+          changeRequest target: 'r1.6.0'
         }
       }
       failFast true
@@ -453,13 +405,8 @@
     // stage('L2: ASR DALI dev run') {
     //   when {
     //     anyOf {
-<<<<<<< HEAD
-    //       branch 'r1.5.0'
-    //       changeRequest target: 'r1.5.0'
-=======
     //       branch 'r1.6.0'
     //       changeRequest target: 'r1.6.0'
->>>>>>> 66b5b07b
     //     }
     //   }
     //   failFast true
@@ -523,13 +470,8 @@
     // stage('L2: ASR RNNT dev run') {
     //   when {
     //     anyOf {
-<<<<<<< HEAD
-    //       branch 'r1.5.0'
-    //       changeRequest target: 'r1.5.0'
-=======
     //       branch 'r1.6.0'
     //       changeRequest target: 'r1.6.0'
->>>>>>> 66b5b07b
     //     }
     //   }
     //   failFast true
@@ -570,13 +512,8 @@
     stage('L2: ASR Multi-dataloader dev run') {
       when {
         anyOf {
-<<<<<<< HEAD
-          branch 'r1.5.0'
-          changeRequest target: 'r1.5.0'
-=======
-          branch 'r1.6.0'
-          changeRequest target: 'r1.6.0'
->>>>>>> 66b5b07b
+          branch 'r1.6.0'
+          changeRequest target: 'r1.6.0'
         }
       }
       failFast true
@@ -621,13 +558,8 @@
     stage('L2: Speech Transcription') {
       when {
         anyOf {
-<<<<<<< HEAD
-          branch 'r1.5.0'
-          changeRequest target: 'r1.5.0'
-=======
-          branch 'r1.6.0'
-          changeRequest target: 'r1.6.0'
->>>>>>> 66b5b07b
+          branch 'r1.6.0'
+          changeRequest target: 'r1.6.0'
         }
       }
       failFast true
@@ -649,13 +581,8 @@
     stage('L2: Segmentation Tool') {
       when {
             anyOf {
-<<<<<<< HEAD
-              branch 'r1.5.0'
-              changeRequest target: 'r1.5.0'
-=======
               branch 'r1.6.0'
               changeRequest target: 'r1.6.0'
->>>>>>> 66b5b07b
             }
       }
       stages {
@@ -711,13 +638,8 @@
     // stage('L2: Multi-GPU Megatron finetuning') {
     //   when {
     //     anyOf {
-<<<<<<< HEAD
-    //       branch 'r1.5.0'
-    //       changeRequest target: 'r1.5.0'
-=======
     //       branch 'r1.6.0'
     //       changeRequest target: 'r1.6.0'
->>>>>>> 66b5b07b
     //     }
     //   }
     //   failFast true
@@ -741,13 +663,8 @@
     stage('L2: SGD-QA') {
       when {
         anyOf {
-<<<<<<< HEAD
-          branch 'r1.5.0'
-          changeRequest target: 'r1.5.0'
-=======
-          branch 'r1.6.0'
-          changeRequest target: 'r1.6.0'
->>>>>>> 66b5b07b
+          branch 'r1.6.0'
+          changeRequest target: 'r1.6.0'
         }
       }
       failFast true
@@ -820,13 +737,8 @@
     stage('L2: Parallel BERT SQUAD v1.1 / v2.0') {
       when {
         anyOf {
-<<<<<<< HEAD
-          branch 'r1.5.0'
-          changeRequest target: 'r1.5.0'
-=======
-          branch 'r1.6.0'
-          changeRequest target: 'r1.6.0'
->>>>>>> 66b5b07b
+          branch 'r1.6.0'
+          changeRequest target: 'r1.6.0'
         }
       }
       failFast true
@@ -908,13 +820,8 @@
     // stage('L2: MegaBERT Token Classification') {
     //   when {
     //     anyOf {
-<<<<<<< HEAD
-    //       branch 'r1.5.0'
-    //       changeRequest target: 'r1.5.0'
-=======
     //       branch 'r1.6.0'
     //       changeRequest target: 'r1.6.0'
->>>>>>> 66b5b07b
     //     }
     //   }
     //   failFast true
@@ -937,13 +844,8 @@
     stage('L2: Parallel SQUAD v1.1 & v2.0') {
       when {
         anyOf {
-<<<<<<< HEAD
-          branch 'r1.5.0'
-          changeRequest target: 'r1.5.0'
-=======
-          branch 'r1.6.0'
-          changeRequest target: 'r1.6.0'
->>>>>>> 66b5b07b
+          branch 'r1.6.0'
+          changeRequest target: 'r1.6.0'
         }
       }
       failFast true
@@ -1032,13 +934,8 @@
     // stage('L2: Model Parallel Size 2 Megatron Text Classification') {
     //   when {
     //     anyOf{
-<<<<<<< HEAD
-    //       branch 'r1.5.0'
-    //       changeRequest target: 'r1.5.0'
-=======
     //       branch 'r1.6.0'
     //       changeRequest target: 'r1.6.0'
->>>>>>> 66b5b07b
     //     }
     //   }
     //   failFast true
@@ -1065,13 +962,8 @@
     // stage('L2: Model Parallel Size 2 Megatron Autoresume') {
     //   when {
     //     anyOf{
-<<<<<<< HEAD
-    //       branch 'r1.5.0'
-    //       changeRequest target: 'r1.5.0'
-=======
     //       branch 'r1.6.0'
     //       changeRequest target: 'r1.6.0'
->>>>>>> 66b5b07b
     //     }
     //   }
     //   failFast true
@@ -1100,13 +992,8 @@
     // stage('L2: Model Parallel Size 2 Megatron Evaluation from .nemo') {
     //   when {
     //     anyOf{
-<<<<<<< HEAD
-    //       branch 'r1.5.0'
-    //       changeRequest target: 'r1.5.0'
-=======
     //       branch 'r1.6.0'
     //       changeRequest target: 'r1.6.0'
->>>>>>> 66b5b07b
     //     }
     //   }
     //   failFast true
@@ -1125,13 +1012,8 @@
     // stage('L2: Model Parallel Size 2 Megatron Train from .nemo') {
     //   when {
     //     anyOf{
-<<<<<<< HEAD
-    //       branch 'r1.5.0'
-    //       changeRequest target: 'r1.5.0'
-=======
     //       branch 'r1.6.0'
     //       changeRequest target: 'r1.6.0'
->>>>>>> 66b5b07b
     //     }
     //   }
     //   failFast true
@@ -1152,13 +1034,8 @@
     stage('L2: Parallel NLP Examples 2') {
       when {
         anyOf {
-<<<<<<< HEAD
-          branch 'r1.5.0'
-          changeRequest target: 'r1.5.0'
-=======
-          branch 'r1.6.0'
-          changeRequest target: 'r1.6.0'
->>>>>>> 66b5b07b
+          branch 'r1.6.0'
+          changeRequest target: 'r1.6.0'
         }
       }
       failFast true
@@ -1209,19 +1086,12 @@
           steps {
             sh 'python examples/nlp/token_classification/token_classification_evaluate.py \
             model.dataset.data_dir=/home/TestData/nlp/ner/ \
-<<<<<<< HEAD
-=======
             model.dataset.use_cache=false \
->>>>>>> 66b5b07b
             pretrained_model=/home/TestData/nlp/pretrained_models/NER_Model_with_BERT_base_uncased.nemo'
           }
         }
         stage('Evaluation script for Punctuation') {
           steps {
-<<<<<<< HEAD
-            sh 'python examples/nlp/token_classification/punctuation_capitalization_evaluate.py \
-            model.dataset.data_dir=/home/TestData/nlp/token_classification_punctuation/ \
-=======
             sh 'python examples/nlp/token_classification/punctuation_capitalization_train_evaluate.py \
             +do_training=false \
             +do_testing=true \
@@ -1229,7 +1099,6 @@
             ~model.train_ds \
             ~model.validation_ds \
             +model.test_ds.use_cache=false \
->>>>>>> 66b5b07b
             pretrained_model=/home/TestData/nlp/pretrained_models/Punctuation_Capitalization_with_DistilBERT_base_uncased.nemo'
           }
         }
@@ -1359,13 +1228,8 @@
     stage('L2: Parallel Pretraining BERT pretraining from Text/Preprocessed') {
       when {
         anyOf {
-<<<<<<< HEAD
-          branch 'r1.5.0'
-          changeRequest target: 'r1.5.0'
-=======
-          branch 'r1.6.0'
-          changeRequest target: 'r1.6.0'
->>>>>>> 66b5b07b
+          branch 'r1.6.0'
+          changeRequest target: 'r1.6.0'
         }
       }
       failFast true
@@ -1424,13 +1288,8 @@
     stage('L2: Entity Linking') {
       when {
         anyOf {
-<<<<<<< HEAD
-          branch 'r1.5.0'
-          changeRequest target: 'r1.5.0'
-=======
-          branch 'r1.6.0'
-          changeRequest target: 'r1.6.0'
->>>>>>> 66b5b07b
+          branch 'r1.6.0'
+          changeRequest target: 'r1.6.0'
         }
       }
       failFast true
@@ -1455,13 +1314,8 @@
     stage('L2: NMT Attention is All You Need Training') {
       when {
         anyOf {
-<<<<<<< HEAD
-          branch 'r1.5.0'
-          changeRequest target: 'r1.5.0'
-=======
-          branch 'r1.6.0'
-          changeRequest target: 'r1.6.0'
->>>>>>> 66b5b07b
+          branch 'r1.6.0'
+          changeRequest target: 'r1.6.0'
         }
       }
       failFast true
@@ -1576,13 +1430,8 @@
     stage('L2: NMT Attention is All You Need Inference') {
       when {
         anyOf {
-<<<<<<< HEAD
-          branch 'r1.5.0'
-          changeRequest target: 'r1.5.0'
-=======
-          branch 'r1.6.0'
-          changeRequest target: 'r1.6.0'
->>>>>>> 66b5b07b
+          branch 'r1.6.0'
+          changeRequest target: 'r1.6.0'
         }
       }
       failFast true
@@ -1616,13 +1465,8 @@
     stage('L2: NMT with HuggingFace') {
       when {
         anyOf {
-<<<<<<< HEAD
-          branch 'r1.5.0'
-          changeRequest target: 'r1.5.0'
-=======
-          branch 'r1.6.0'
-          changeRequest target: 'r1.6.0'
->>>>>>> 66b5b07b
+          branch 'r1.6.0'
+          changeRequest target: 'r1.6.0'
         }
       }
       failFast true
@@ -1692,54 +1536,12 @@
       }
     }
 
-<<<<<<< HEAD
-    // TODO: add when megatron bert is supported again in NeMo
-    // stage('L2: NMT Megatron BERT Model Parallel Size 2 Encoder') {
-    //   when {
-    //     anyOf{
-    //       branch 'r1.5.0'
-    //       changeRequest target: 'r1.5.0'
-    //     }
-    //   }
-    //   failFast true
-    //   steps{
-    //     sh 'cd examples/nlp/machine_translation && \
-    //     python enc_dec_nmt.py \
-    //     --config-path=conf \
-    //     --config-name=megatron \
-    //     model.encoder.model_name=megatron-bert-uncased \
-    //     model.encoder.checkpoint_file=/home/TestData/nlp/mp_2_bert_toy/iter_2000000 \
-    //     model.encoder.hidden_size=1024 \
-    //     model.encoder.num_attention_heads=16 \
-    //     model.encoder.num_layers=24 \
-    //     model.encoder.max_position_embeddings=512 \
-    //     model.train_ds.src_file_name=/home/TestData/nlp/nmt/toy_data/wmt14-de-en.src \
-    //     model.train_ds.tgt_file_name=/home/TestData/nlp/nmt/toy_data/wmt14-de-en.ref \
-    //     model.validation_ds.src_file_name=/home/TestData/nlp/nmt/toy_data/wmt14-de-en.src \
-    //     model.validation_ds.tgt_file_name=/home/TestData/nlp/nmt/toy_data/wmt14-de-en.src \
-    //     model.test_ds.src_file_name=/home/TestData/nlp/nmt/toy_data/wmt14-de-en.src \
-    //     model.test_ds.tgt_file_name=/home/TestData/nlp/nmt/toy_data/wmt14-de-en.src \
-    //     model.decoder_tokenizer.tokenizer_model=/home/TestData/nlp/nmt/toy_data/tt_tokenizer.BPE.4096.model \
-    //     model.decoder.hidden_size=1024 \
-    //     trainer.gpus=[0,1] \
-    //     +trainer.fast_dev_run=true \
-    //     exp_manager=null \
-    //     '
-    //   }
-    // }
-=======
->>>>>>> 66b5b07b
 
     stage('L2: NMT Tarred Dataset Creation') {
       when {
         anyOf {
-<<<<<<< HEAD
-          branch 'r1.5.0'
-          changeRequest target: 'r1.5.0'
-=======
-          branch 'r1.6.0'
-          changeRequest target: 'r1.6.0'
->>>>>>> 66b5b07b
+          branch 'r1.6.0'
+          changeRequest target: 'r1.6.0'
         }
       }
       failFast true
@@ -1792,13 +1594,8 @@
     // stage('L2: NMT Bottleneck Fallback') {
     //   when {
     //     anyOf {
-<<<<<<< HEAD
-    //       branch 'r1.5.0'
-    //       changeRequest target: 'r1.5.0'
-=======
     //       branch 'r1.6.0'
     //       changeRequest target: 'r1.6.0'
->>>>>>> 66b5b07b
     //     }
     //   }
     //   failFast true
@@ -1843,13 +1640,8 @@
     // stage('L2: NMT Bottleneck Architecture') {
     //   when {
     //     anyOf {
-<<<<<<< HEAD
-    //       branch 'r1.5.0'
-    //       changeRequest target: 'r1.5.0'
-=======
     //       branch 'r1.6.0'
     //       changeRequest target: 'r1.6.0'
->>>>>>> 66b5b07b
     //     }
     //   }
     //   failFast true
@@ -1929,13 +1721,8 @@
     // stage('L2: NMT Bottleneck LVM') {
     //   when {
     //     anyOf {
-<<<<<<< HEAD
-    //       branch 'r1.5.0'
-    //       changeRequest target: 'r1.5.0'
-=======
     //       branch 'r1.6.0'
     //       changeRequest target: 'r1.6.0'
->>>>>>> 66b5b07b
     //     }
     //   }
     //   failFast true
@@ -2212,27 +1999,16 @@
       }
     }
 
-<<<<<<< HEAD
-    stage('L2: Megatron GPT Pretraining and Resume Training') {
-      when {
-        anyOf {
-          branch 'r1.5.0'
-          changeRequest target: 'r1.5.0'
-=======
            
     stage('L2: Megatron GPT Convert from Megatron-LM checkpoing and Eval') {
       when {
         anyOf {
           branch 'r1.6.0'
           changeRequest target: 'r1.6.0'
->>>>>>> 66b5b07b
         }
       }
       failFast true
       steps {
-<<<<<<< HEAD
-        sh "python examples/nlp/language_modeling/megatron_gpt_pretraining.py \
-=======
         sh "python -m torch.distributed.launch --nproc_per_node=2 \
         examples/nlp/language_modeling/megatron_lm_ckpt_to_nemo.py \
         --checkpoint_folder=/home/TestData/nlp/megatron_gpt/data/gpt/iter_0008700 \
@@ -2280,7 +2056,6 @@
       failFast true
       steps {
         sh "python examples/nlp/language_modeling/megatron_t5_pretraining.py \
->>>>>>> 66b5b07b
         trainer.gpus=2 \
         trainer.log_every_n_steps=1 \
         trainer.val_check_interval=10 \
@@ -2289,27 +2064,6 @@
         trainer.max_steps=10 \
         trainer.precision=16 \
         trainer.gradient_clip_val=1.0 \
-<<<<<<< HEAD
-        exp_manager.exp_dir=examples/nlp/language_modeling/gpt_pretrain_results \
-        model.tensor_model_parallel_size=2 \
-        model.optim.name=fused_adam \
-        model.optim.lr=2e-4 \
-        model.optim.sched.warmup_steps=2 \
-        model.optim.sched.constant_steps=2 \
-        model.optim.sched.min_lr=8e-5 \
-        model.max_position_embeddings=128 \
-        model.encoder_seq_length=128 \
-        model.data.seq_length=128 \
-        model.tokenizer.vocab_file=/home/TestData/nlp/megatron_gpt/data/gpt/vocab.json \
-        model.tokenizer.merge_file=/home/TestData/nlp/megatron_gpt/data/gpt/merges.txt \
-        model.num_layers=8 \
-        model.hidden_size=256 \
-        model.num_attention_heads=8 \
-        model.activations_checkpoint_method='block' \
-        model.activations_checkpoint_num_layers=1 \
-        model.data.data_prefix=[.5,/home/TestData/nlp/megatron_gpt/data/gpt/simple_wiki_gpt_preproc_text_document,.5,/home/TestData/nlp/megatron_gpt/data/gpt/simple_wiki_gpt_preproc_text_document]"
-        sh "python examples/nlp/language_modeling/megatron_gpt_pretraining.py \
-=======
         exp_manager.exp_dir=examples/nlp/language_modeling/t5_pretrain_results \
         model.tensor_model_parallel_size=2 \
         model.seq_length=128 \
@@ -2320,44 +2074,11 @@
         model.activations_checkpoint_num_layers=1 \
         model.data.data_prefix=[.5,/home/TestData/nlp/megatron_t5/data/pile_val_small_bert_tokenizer_text_document,.5,/home/TestData/nlp/megatron_t5/data/pile_val_small_bert_tokenizer_text_document]"
         sh "python examples/nlp/language_modeling/megatron_t5_pretraining.py \
->>>>>>> 66b5b07b
         trainer.gpus=2 \
         trainer.log_every_n_steps=1 \
         trainer.val_check_interval=10 \
         trainer.limit_val_batches=2 \
         trainer.accumulate_grad_batches=2 \
-<<<<<<< HEAD
-        trainer.max_steps=20 \
-        trainer.precision=16 \
-        trainer.gradient_clip_val=1.0 \
-        exp_manager.exp_dir=examples/nlp/language_modeling/gpt_pretrain_results \
-        exp_manager.resume_if_exists=True \
-        model.tensor_model_parallel_size=2 \
-        model.optim.name=fused_adam \
-        model.optim.lr=2e-4 \
-        model.optim.sched.warmup_steps=2 \
-        model.optim.sched.constant_steps=2 \
-        model.optim.sched.min_lr=8e-5 \
-        model.max_position_embeddings=128 \
-        model.encoder_seq_length=128 \
-        model.data.seq_length=128 \
-        model.tokenizer.vocab_file=/home/TestData/nlp/megatron_gpt/data/gpt/vocab.json \
-        model.tokenizer.merge_file=/home/TestData/nlp/megatron_gpt/data/gpt/merges.txt \
-        model.num_layers=8 \
-        model.hidden_size=256 \
-        model.num_attention_heads=8 \
-        model.activations_checkpoint_method='block' \
-        model.activations_checkpoint_num_layers=1 \
-        model.data.data_prefix=[.5,/home/TestData/nlp/megatron_gpt/data/gpt/simple_wiki_gpt_preproc_text_document,.5,/home/TestData/nlp/megatron_gpt/data/gpt/simple_wiki_gpt_preproc_text_document]"
-        sh "rm -rf examples/nlp/language_modeling/gpt_pretrain_results"
-      }
-    }
-      stage('L2: Megatron GPT Eval') {
-      when {
-        anyOf {
-          branch 'r1.5.0'
-          changeRequest target: 'r1.5.0'
-=======
         trainer.max_steps=10 \
         trainer.precision=16 \
         trainer.gradient_clip_val=1.0 \
@@ -2379,34 +2100,10 @@
         anyOf {
           branch 'r1.6.0'
           changeRequest target: 'r1.6.0'
->>>>>>> 66b5b07b
         }
       }
       failFast true
       steps{
-<<<<<<< HEAD
-        sh "python examples/nlp/language_modeling/megatron_gpt_eval.py \
-            --model_file \
-            /home/TestData/nlp/megatron_gpt/125M/megatron_gpt.nemo \
-            --prompt \
-            'How to fix GPU memory? A:' \
-            --tensor_model_parallel_size \
-            1 \
-            --tokens_to_generate \
-            32 \
-            --stop_after_sentence \
-            False \
-            --precision \
-            16"
-      }
-    }
-
-    stage('L2: TTS Fast dev runs 1') {
-      when {
-        anyOf {
-          branch 'r1.5.0'
-          changeRequest target: 'r1.5.0'
-=======
         sh "python examples/nlp/language_modeling/megatron_t5_eval.py \
             --model_file \
             /home/TestData/nlp/megatron_t5/220m/megatron_t5_220m.nemo \
@@ -2420,7 +2117,6 @@
         anyOf {
           branch 'r1.6.0'
           changeRequest target: 'r1.6.0'
->>>>>>> 66b5b07b
         }
       }
       parallel {
@@ -2518,13 +2214,8 @@
     stage('L??: Speech Checkpoints tests') {
       when {
         anyOf {
-<<<<<<< HEAD
-          branch 'r1.5.0'
-          changeRequest target: 'r1.5.0'
-=======
-          branch 'r1.6.0'
-          changeRequest target: 'r1.6.0'
->>>>>>> 66b5b07b
+          branch 'r1.6.0'
+          changeRequest target: 'r1.6.0'
         }
       }
       failFast true
