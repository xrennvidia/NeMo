{
 "cells": [
  {
   "cell_type": "code",
   "execution_count": null,
   "metadata": {
    "colab": {
     "base_uri": "https://localhost:8080/"
    },
    "id": "Qq1Hz6CKWdwl",
    "outputId": "3d8f5bd6-f10e-431d-9039-eb88164fbb95"
   },
   "outputs": [],
   "source": [
    "### WARNING: This notebook will not work in a Colab environment. \n",
    "\n",
<<<<<<< HEAD
    "BRANCH= 'r1.7.2'\n",
=======
    "BRANCH= 'r1.8.0'\n",
>>>>>>> d9a329ed
    "\n",
    "!git clone -b $BRANCH https://github.com/NVIDIA/NeMo\n",
    "%cd NeMo\n",
    "!./reinstall.sh"
   ]
  },
  {
   "cell_type": "code",
   "execution_count": null,
   "metadata": {},
   "outputs": [],
   "source": [
    "import pynini\n",
    "import nemo_text_processing\n",
    "\n",
    "from pynini.lib import pynutil"
   ]
  },
  {
   "cell_type": "code",
   "execution_count": null,
   "metadata": {},
   "outputs": [],
   "source": [
    "from nemo_text_processing.text_normalization.en.graph_utils import GraphFst, NEMO_DIGIT, delete_space, NEMO_SIGMA, NEMO_NOT_QUOTE, delete_extra_space, NEMO_NON_BREAKING_SPACE\n",
    "from nemo_text_processing.text_normalization.normalize import Normalizer\n",
    "\n",
    "from nemo_text_processing.inverse_text_normalization.fr.taggers.cardinal import CardinalFst\n",
    "from nemo_text_processing.inverse_text_normalization.fr.taggers.decimal import DecimalFst\n",
    "from nemo_text_processing.inverse_text_normalization.fr.taggers.money import MoneyFst\n",
    "from nemo_text_processing.inverse_text_normalization.fr.taggers.ordinal import OrdinalFst\n",
    "from nemo_text_processing.inverse_text_normalization.fr.taggers.punctuation import PunctuationFst\n",
    "from nemo_text_processing.inverse_text_normalization.fr.taggers.time import TimeFst\n",
    "from nemo_text_processing.inverse_text_normalization.fr.taggers.whitelist import WhiteListFst\n",
    "from nemo_text_processing.inverse_text_normalization.fr.taggers.word import WordFst\n",
    "from nemo_text_processing.inverse_text_normalization.fr.verbalizers.cardinal import CardinalFst\n",
    "from nemo_text_processing.inverse_text_normalization.fr.verbalizers.decimal import DecimalFst\n",
    "from nemo_text_processing.inverse_text_normalization.fr.verbalizers.money import MoneyFst\n",
    "from nemo_text_processing.inverse_text_normalization.fr.verbalizers.ordinal import OrdinalFst\n",
    "from nemo_text_processing.inverse_text_normalization.fr.verbalizers.time import TimeFst\n",
    "from nemo_text_processing.inverse_text_normalization.fr.verbalizers.whitelist import WhiteListFst\n",
    "from nemo_text_processing.inverse_text_normalization.fr.verbalizers.word import WordFst\n"
   ]
  },
  {
   "cell_type": "markdown",
   "metadata": {
    "id": "T0JxcvuPHvn9"
   },
   "source": [
    "NeMo's Text Processing module uses Weighted Finite State Transducers (WFST) to deploy grammars for both efficient text normalization (TN) and inverse text normalization (ITN). In this tutorial, you will learn to build a normalization grammar from the ground up to use in your own text processing tasks. "
   ]
  },
  {
   "cell_type": "markdown",
   "metadata": {},
   "source": [
    "# Table of Contents\n",
    "- <a href='#wfsts'>WFSTs</a>\n",
    "- <a href='#nemo-text-processing'>NeMo Text Processing</a>\n",
    "- <a href='#getting-started'>Getting Started</a>\n",
    "- <a href='#cardinal-wfst'>Cardinal WFST</a>\n",
    "- <a href='#ordinal-wfst'>Ordinal WFST</a>\n",
    "- <a href='#decimal-wfst'>Decimal WFST</a>\n",
    "- <a href='#money-wfst'>Money WFST</a>\n",
    "- <a href='#time-wfst'>Time WFST</a>\n",
    "- <a href='#whitelist-wfst'>WhiteList WFST</a>\n",
    "- <a href='#word-and-punctuation-wfst'>Word and Punctuation WFST</a>\n",
    "- <a href='#other-classes'>Other Classes</a>\n",
    "- <a href='#tokenize-and-classify'>Tokenize and Classify</a>\n",
    "- <a href='#verbalize-and-verbalize-final'>Verbalize and Verbalize Final</a>\n",
    "- <a href='#deployment'>Deployment</a>"
   ]
  },
  {
   "cell_type": "markdown",
   "metadata": {
    "id": "lMUovcMsfXyI"
   },
   "source": [
    "# WFSTs <a id=\"wfsts\"></a>"
   ]
  },
  {
   "cell_type": "markdown",
   "metadata": {
    "id": "Y1ejNMLbH1jM"
   },
   "source": [
    "WFSTs are a form of [Finite State Machines](https://en.wikipedia.org/wiki/Finite-state_machine) used to graph relations between regular languages (or [regular expressions](https://en.wikipedia.org/wiki/Regular_expression)). For our purposes, they can be defined by two major properties:\n",
    "\n",
    "1. Mappings between accepted input and output expressions for text substitution\n",
    "2. Path weighting to direct graph traversal"
   ]
  },
  {
   "cell_type": "markdown",
   "metadata": {
    "id": "nNg45ZuaP_A8"
   },
   "source": [
    "For example, consider a simple normalization task of mapping the word \"cent\" (French for \"one hundred\") to the numerical representation `100`.  We would begin with a Finite State representation of the regex `/cent/`:"
   ]
  },
  {
   "cell_type": "markdown",
   "metadata": {
    "id": "uxo7gUkW_XKT"
   },
   "source": [
    "![cent.png](images/cent.PNG)"
   ]
  },
  {
   "cell_type": "markdown",
   "metadata": {
    "id": "fahsjMVFlbCa"
   },
   "source": [
    "And then create a mapping to the text string `100`:"
   ]
  },
  {
   "cell_type": "markdown",
   "metadata": {
    "id": "IMJ-fNSk_jXC"
   },
   "source": [
    "![cent_to_100.png](images/cent_to_100.PNG)"
   ]
  },
  {
   "cell_type": "markdown",
   "metadata": {
    "id": "bPKW0I4yAGUb"
   },
   "source": [
    "*Note: Null characters are expressed as `ε` by convention*"
   ]
  },
  {
   "cell_type": "markdown",
   "metadata": {
    "id": "_0NK3aW5nG9C"
   },
   "source": [
    "This would give us a WFST with universal path weights. (By default, `pynini` uses [tropical semirings](https://en.wikipedia.org/wiki/Tropical_semiring) for arcs, giving each arc a default weight of `0`.)"
   ]
  },
  {
   "cell_type": "markdown",
   "metadata": {
    "id": "CzBc9D3qTGJ-"
   },
   "source": [
    "Now, let us consider expanding our model. To indicate values between `100` and `200`, French uses the number scheme of `cent + digit`. For example, `120` would be pronounced as \"cent-vingt\". To create the appropriate output string, we would now want to map \"cent\" to `1` and the remaining aspect of our string to the appropriate digit representation."
   ]
  },
  {
   "cell_type": "markdown",
   "metadata": {
    "id": "GRrKNQRjFDoL"
   },
   "source": [
    "![cent_vingt_to_120.png](images/cent_vingt_to_120.PNG)"
   ]
  },
  {
   "cell_type": "markdown",
   "metadata": {
    "id": "jLpm4mufAfUz"
   },
   "source": [
    "However this would make our graph [non-deterministic](https://en.wikipedia.org/wiki/Nondeterministic_algorithm) - it will have multiple possibilities for termination. Now an input of \"cent-vingt\" could have the outcome of `100` or `10020` when only one is correct. "
   ]
  },
  {
   "cell_type": "markdown",
   "metadata": {},
   "source": [
    "![cent_vingt_bad.png](images/cent_vingt_bad.PNG)"
   ]
  },
  {
   "cell_type": "markdown",
   "metadata": {
    "id": "c-GJTpgIAf7S"
   },
   "source": [
    "To correct this, we may add a new end state and a weight to the path that accepts the input without `s`:"
   ]
  },
  {
   "cell_type": "markdown",
   "metadata": {
    "id": "6GJcsdttGg_S"
   },
   "source": [
    "![cent_vingt_good.png](images/cent_vingt_good.PNG)"
   ]
  },
  {
   "cell_type": "markdown",
   "metadata": {
    "id": "mHft1gzsAipc"
   },
   "source": [
    "Now, we can guarantee an ideal mapping by relying on a shortest-path (smallest-weight) heuristic: traversal of the graph will prioritize longer inputs, only converting \"cent\" to `100` when a larger input isn't available. As such, we've now removed the undesired output `10020` while preserving our desired coverage in string mapping.   \n",
    "\n",
    "This use of weights to ensure predictable behavior allows WFSTs to exploit the efficiency of standard graph traversal algorithms while also maintaining versatility. "
   ]
  },
  {
   "cell_type": "markdown",
   "metadata": {
    "id": "8Ik4PBXafSSB"
   },
   "source": [
    "# NeMo Text Processing <a id=\"nemo-text-processing\"></a>"
   ]
  },
  {
   "cell_type": "markdown",
   "metadata": {
    "id": "b2fcWKhqYVF5"
   },
   "source": [
    "Following [Google's Kestrel](https://www.researchgate.net/publication/277932107_The_Kestrel_TTS_text_normalization_system) framework, NeMo deploys two composite WFSTs for text normalization. They are as follows:\n",
    "1. A *classifier* (or tagger) to label potential tokens by 'semiotic class' (e.g. currency, ordinal number, street address)\n",
    "2. A *verbalizer* to render a tagged token in conventional written form\n",
    "\n",
    "For example, consider the sentence: <<le premier juillet il a mangé trente-cinq pommes>>\n",
    "\n",
    "For an ITN task, a tokenizer would identify the following tokens:\n",
    "\n",
    "`[\"le\" ,\"premier\", \"juillet\", \"il\", \"a\", \"mangé\", \"trente-cinq\", \"pommes\"]`\n",
    "\n",
    "and provide each a class token: \n",
    "\n",
    "- `tokens { name: \"le\" }`\n",
    "- `tokens { date { day: \"1\" month: \"juillet\" } } `  \n",
    "- `tokens { name: \"il\" }` \n",
    "- `tokens { name: \"a\" }` \n",
    "- `tokens { name: \"mangé\" }`\n",
    "- `tokens { cardinal { integer: \"35\" } }` \n",
    "- `tokens { name: \"pommes\" }`\n",
    "\n",
    "These tokens are then passed to a 'verbalizer' WFST, which renders each token in a conventional written form:\n",
    "\n",
    "- `tokens { name: \"le\" }` -> `le` \n",
    "- `tokens { date { day: \"1\" month: \"juillet\" } } ` -> `1ᵉʳ` \n",
    "- `tokens { name: \"il\" }` -> `juillet`\n",
    "- `tokens { name: \"il\" }` -> `il` \n",
    "- `tokens { name: \"a\" }` -> `a`\n",
    "- `tokens { name: \"mangé\" }` -> `mangé` \n",
    "- `tokens { cardinal { integer: \"35\" } }` -> `35` \n",
    "- `tokens { name: \"pommes\" }` -> `pommes`\n",
    "\n",
    "and merged into a normalized string:\n",
    "\n",
    "`le 1ᵉʳ juillet il a mangé 35 pommes`\n",
    "\n",
    "With the equivalent TN task being the reverse process. "
   ]
  },
  {
   "cell_type": "markdown",
   "metadata": {
    "id": "_n-5JExAbvwr"
   },
   "source": [
    "A few things to note: \n",
    "- Each class token has a unique set of field names that must be parsed by the classifier. The default field names for NeMo are chosen to mirror the syntax in [Sparrowhawk](https://github.com/google/sparrowhawk) to enable deployment. If these fields are not exact, you will not be able to use Sparrowhawk.\n",
    "- NeMo assumes no punctuation (unless explicitly provided in the grammar) and all lower casing to ease integration with upstream ASR.\n",
    "- The `name` class token is default for any token that does not require processing. It will be left 'as is.'\n",
    "- You may note how the tokenizer performed the conversion of `premier` to `1` while the verbalizer normalized `1` -> `1ᵉʳ`. Such decisions are implementation dependent and will vary depending on preference and language. (That is, normalization from `premier` -> `1ᵉʳ` could have been a tokenization step.)\n",
    "- By default, NeMo will create several permutations of key values in a token to ease normalization. That is, given the token `tokens { date { day: \"1\" month: \"juillet\" } }`, it will also produce paths for `tokens { date { month: \"juillet\" day: \"1\" } }`. To prevent this and avoid ambiguity in verbalizer input, tokens can be assigned a `preserve_order` attribute to prevent permutation. (e.g. `tokens { date { day: \"1\" month: \"juillet\" preserve_order: true } }`) (We will discuss this [later in the tutorial](#verbalizer).)"
   ]
  },
  {
   "cell_type": "markdown",
   "metadata": {},
   "source": [
    "## WFST Classes"
   ]
  },
  {
   "cell_type": "markdown",
   "metadata": {},
   "source": [
    "NeMo Text Processing's base languages currently support only the following semiotic classes to permit integration with Sparrowhawk deployment. \n",
    "\n",
    "- CARDINAL\n",
    "- ORDINAL\n",
    "- DECIMAL\n",
    "- FRACTION\n",
    "- MEASURE\n",
    "- MONEY\n",
    "- TIME\n",
    "- DATE\n",
    "- ELECTRONIC\n",
    "- TELEPHONE\n",
    "- WHITELIST\n",
    "- WORD\n",
    "- PUNCTUATION\n",
    "\n",
    "For this tutorial, we will be focusing on the following classes:\n",
    "- CARDINAL\n",
    "- ORDINAL\n",
    "- DECIMAL\n",
    "- MONEY\n",
    "- TIME\n",
    "- WHITELIST\n",
    "- WORD\n",
    "- PUNCTUATION\n",
    "\n",
    "While not comprehensive, these classes will provide enough foundation and exposure to edge cases that you will feel comfortable constructing for other cases.\n",
    "\n",
    "**NOTE**: *If you intend to only develop for personal use with NeMo, you may rename these classes as desired. However, Sparrowhawk integration\n",
    "REQUIRES use of only these tags and their assigned attributes. For list of Sparrowhawk tokens and attributes, [consult the Sparrowhawk repository](https://github.com/yzhang123/sparrowhawk/blob/test/src/proto/semiotic_classes.proto)*"
   ]
  },
  {
   "cell_type": "markdown",
   "metadata": {},
   "source": [
    "## Further Reading"
   ]
  },
  {
   "cell_type": "markdown",
   "metadata": {},
   "source": [
    "If you wish to learn more about NeMo Text Processing, you may wish to consult the following:\n",
    "- [Y. Zhang, E. Bakhturina, K. Gorman, and B. Ginsburg, \"NeMo Inverse Text Normalization: From Development To Production\"](https://arxiv.org/pdf/2104.05055.pdf)\n",
    "- [NeMo's Text Normalization Documentation](https://docs.nvidia.com/deeplearning/nemo/user-guide/docs/en/main/nemo_text_processing/intro.html) \n",
    "- [NeMo's Text Normalization Deployment Documentation](https://docs.nvidia.com/deeplearning/nemo/user-guide/docs/en/main/tools/text_processing_deployment.html)\n",
    "- NeMo's [Text Normalization Tutorial](https://colab.research.google.com/github/NVIDIA/NeMo/blob/stable/tutorials/text_processing/Text_Normalization.ipynb) or [Inverse Text Normalization](https://colab.research.google.com/github/NVIDIA/NeMo/blob/stable/tutorials/text_processing/Inverse_Text_Normalization.ipynb) tutorials\n",
    "- [Sparrowhawk Documentation](https://github.com/google/sparrowhawk)"
   ]
  },
  {
   "cell_type": "markdown",
   "metadata": {},
   "source": [
    "For further information regarding WFSTs, please see:\n",
    "- [D. Jufasky and J. Martin, *Natural Language Processing*, Ch. 2](https://web.stanford.edu/~jurafsky/slp3/2.pdf)\n",
    "- [K. Gorman and R. Sproat, *Finite-State Text Processing*](http://www.morganclaypoolpublishers.com/catalog_Orig/product_info.php?products_id=1636)"
   ]
  },
  {
   "cell_type": "markdown",
   "metadata": {
    "id": "XFdXRcnUfI25"
   },
   "source": [
    "# Getting Started <a id=\"getting-started\"></a>\n"
   ]
  },
  {
   "cell_type": "markdown",
   "metadata": {
    "id": "K3Zl3VwqdYqL"
   },
   "source": [
    "To begin tokenizer development, make sure you have [installed NeMo from source](https://github.com/NVIDIA/NeMo)."
   ]
  },
  {
   "cell_type": "markdown",
   "metadata": {
    "id": "rGg7Bf13FXgc"
   },
   "source": [
    "For this tutorial, we will focus on developing an Inverse Text Normalization system, such as one you may encounter in downstream ASR processing. As such, we will navigate to\n",
    "`nemo_text_processing/inverse_text_normalization` and create a directory for our target language (French) and subdirectories\n",
    "for `taggers` and `verbalizers`. You may also wish to create a `data` subdirectory to ease navigation.\n",
    "\n",
    "(Note, for text normalization, the suggested directory structure would be the same within the `nemo_text_processing/text_normalization` folder. In fact, many of NeMo's grammars actively share between.)"
   ]
  },
  {
   "cell_type": "code",
   "execution_count": null,
   "metadata": {
    "id": "T58E4pU4FN3A"
   },
   "outputs": [],
   "source": [
    "LANGUAGE= \"MY_LANGUAGE\" # Change this to your desired language"
   ]
  },
  {
   "cell_type": "code",
   "execution_count": null,
   "metadata": {
    "colab": {
     "base_uri": "https://localhost:8080/"
    },
    "id": "_PAyEPhaFpCD",
    "outputId": "23d034d2-8c93-4e8b-e3ce-5ba9e870f82d"
   },
   "outputs": [],
   "source": [
    "%cd nemo_text_processing/inverse_text_normalization/\n",
    "!mkdir {LANGUAGE}\n",
    "!mkdir \"{LANGUAGE}/taggers\"\n",
    "!mkdir \"{LANGUAGE}/verbalizers\"\n",
    "!mkdir \"{LANGUAGE}/data\"\n",
    "%cd {LANGUAGE}\n",
    "!pwd && ls"
   ]
  },
  {
   "cell_type": "markdown",
   "metadata": {},
   "source": [
    "## Dependencies"
   ]
  },
  {
   "cell_type": "markdown",
   "metadata": {
    "id": "O1vfz-bUFpwz"
   },
   "source": [
    "All WFSTs deployed in NeMo inherit from the `GraphFst` class.\n",
    "While in most cases you can simply import from a pre-existing `graph_utils.py`, you may occasionally find it helpful for deployment to keep a copy \n",
    "in your working directory for language specific edits. (For our purposes, we will be utilizing `nemo_text_processing.text_normalization.en.graph_utils`, which serves as default for NeMo's grammars.)\n",
    "\n",
    "You may also wish to keep a copy of `utils.py` (found in each language system's directory)\n",
    "in your working directory to assist with pathing. (Make sure to adjust the imports towards your language.)"
   ]
  },
  {
   "cell_type": "code",
   "execution_count": null,
   "metadata": {
    "colab": {
     "base_uri": "https://localhost:8080/"
    },
    "id": "3OME84EmOQ4h",
    "outputId": "6eea17f9-aae9-4176-ae35-3d1f0e94b4ea"
   },
   "outputs": [],
   "source": [
    "!cp ../../text_normalization/en/graph_utils.py .\n",
    "!cp ../../text_normalization/en/utils.py .\n",
    "! cd ../../.."
   ]
  },
  {
   "cell_type": "markdown",
   "metadata": {},
   "source": [
    "For development, we utilize `nemo_text_processing` and `pynini` (a Python library for efficient WFST construction and traversal, installed with `NeMo-toolkit` by default). "
   ]
  },
  {
   "cell_type": "markdown",
   "metadata": {},
   "source": [
    "While this tutorial will attempt to make use of `pynini` tools transparent, it does assume some familiarity with its syntax. For a more in-depth guide, the following will provide a function overview:\n",
    "\n",
    "- [K. Gorman, Pynini: A Python library for weighted finite-state grammar compilation](https://aclanthology.org/W16-2409.pdf)\n",
    "- [K. Gorman, Pynini Tutorial](http://wellformedness.com/courses/pynini/)\n",
    "- [Pynini Documentation](https://www.openfst.org/twiki/bin/view/GRM/PyniniDocs) "
   ]
  },
  {
   "cell_type": "markdown",
   "metadata": {},
   "source": [
    "We will also import the `pynutil` module for access to some extra functionality, along with writing a simple helper function for printing `pynini` graphs through the previously discussed 'shortest-path' heuristic."
   ]
  },
  {
   "cell_type": "code",
   "execution_count": null,
   "metadata": {
    "id": "sz18Ui8-8Kf4"
   },
   "outputs": [],
   "source": [
    "from pynini.lib import pynutil\n",
    "\n",
    "def apply_fst(text, fst):\n",
    "  \"\"\" Given a string input, returns the output string\n",
    "  produced by traversing the path with lowest weight.\n",
    "  If no valid path accepts input string, returns an\n",
    "  error.\n",
    "  \"\"\"\n",
    "  try:\n",
    "     print(pynini.shortestpath(text @ fst).string())\n",
    "  except pynini.FstOpError:\n",
    "    print(f\"Error: No valid output with given input: '{text}'\")"
   ]
  },
  {
   "cell_type": "markdown",
   "metadata": {},
   "source": [
    "# Cardinal WFST <a id=\"cardinal-wfst\"></a>"
   ]
  },
  {
   "cell_type": "markdown",
   "metadata": {
    "id": "rOyLZb9DgLoh"
   },
   "source": [
    "The vast majority of ITN tasks require the ability to recognize and denormalize numbers. As such, we will begin with developing a Classifier and Verbalizer for Cardinal (integer) numbers. (e.g. `-3,-2,-1,0,1,2,3,4,5....99,100,101...`)"
   ]
  },
  {
   "cell_type": "markdown",
   "metadata": {
    "id": "9GZQkH1V89kh"
   },
   "source": [
    "## Grammar"
   ]
  },
  {
   "cell_type": "markdown",
   "metadata": {},
   "source": [
    "We will begin by first constructing a Cardinal WFST, using French as an example language. While your target language will obviously differ greatly from our example, you will likely find some several similarities, such as:\n",
    "- Use of a (semi) regular decimal (base-10) counting system. (A common - but not universal - feature of natural languages.)\n",
    "- Incorporation of several irregularities requiring contingencies in our WFST construction. (e.g. a pseudo vigesimal (base-20) series.)\n",
    "- Use of gender and number agreement in enumeration."
   ]
  },
  {
   "cell_type": "markdown",
   "metadata": {},
   "source": [
    "### Digits"
   ]
  },
  {
   "cell_type": "markdown",
   "metadata": {
    "id": "NzJ2DIwc_TT3"
   },
   "source": [
    "We shall begin with the first decimal place. As these numbers serve as the building blocks for the rest of our WFST, we shall begin by explicitly calling their WFST mappings with `pynini.string_map`:"
   ]
  },
  {
   "cell_type": "code",
   "execution_count": null,
   "metadata": {
    "id": "u0H4qg4BjYfB"
   },
   "outputs": [],
   "source": [
    "zero = pynini.string_map([(\"zéro\",\"0\")]) # French only pronounces zeroes as stand alone\n",
    "digits = pynini.string_map([ # pynini function that creates explicit input-output mappings for a WFST\n",
    "\t\t\t\t(\"un\",\"1\"),\n",
    "\t\t\t\t(\"une\",\"1\"),\n",
    "\t\t\t\t(\"deux\",\"2\"),\n",
    "\t\t\t\t(\"trois\",\"3\"),\n",
    "\t\t\t\t(\"quatre\",\"4\"),\n",
    "\t\t\t\t(\"cinq\",\"5\"),\n",
    "\t\t\t\t(\"six\",\"6\"),\n",
    "\t\t\t\t(\"sept\",\"7\"),\n",
    "\t\t\t\t(\"huit\",\"8\"),\n",
    "\t\t\t\t(\"neuf\",\"9\")\n",
    "])"
   ]
  },
  {
   "cell_type": "markdown",
   "metadata": {
    "id": "0nHjY-NNjdWQ"
   },
   "source": [
    "We may also simply write a `tsv` file in a separate data folder "
   ]
  },
  {
   "cell_type": "markdown",
   "metadata": {},
   "source": [
    "- zéro\t0\n",
    "- un\t1\n",
    "- une\t1\n",
    "- deux\t2\n",
    "- trois\t3\n",
    "- quatre\t4\n",
    "- cinq\t5\n",
    "- six\t6\n",
    "- sept\t7\n",
    "- huit\t8\n",
    "- neuf\t9"
   ]
  },
  {
   "cell_type": "markdown",
   "metadata": {
    "id": "xicKcZLEzQTg"
   },
   "source": [
    "and import with `string_file`"
   ]
  },
  {
   "cell_type": "markdown",
   "metadata": {},
   "source": [
    "`digits = pynini.string_file(\"data/digits.tsv\")`\n"
   ]
  },
  {
   "cell_type": "markdown",
   "metadata": {},
   "source": [
    "If utils.py is in working directory you may also use `get_abs_path`, which will always call paths relative to your {LANGUAGE} directory:\n",
    "\n",
    "`from nemo_text_processing.inverse_normalization.{LANGUAGE}.utils import get_abs_path`\n",
    "\n",
    "`digits = pynini.string_file(get_abs_path(\"data/digits.tsv\"))`"
   ]
  },
  {
   "cell_type": "markdown",
   "metadata": {
    "id": "yPccmicQkYAB"
   },
   "source": [
    "While we will use `string_map` throughout this tutorial, please note that NeMo employs the later option for maintainability and recommends its use instead."
   ]
  },
  {
   "cell_type": "markdown",
   "metadata": {},
   "source": [
    "### Teens"
   ]
  },
  {
   "cell_type": "markdown",
   "metadata": {
    "id": "FQJiJcVMrNmC"
   },
   "source": [
    "Let us consider our next set of numbers:\n",
    "- 10 - dix\n",
    "- 11 - onze\n",
    "- 12 - douze\n",
    "- 13 - treize\n",
    "- 14 - quatorze\n",
    "- 15 - quinze\n",
    "- 16 - seize\n",
    "- 17 - dix-sept\n",
    "- 18 - dix-huit\n",
    "- 19 - dix-neuf\n",
    "\n",
    "Like before, we can simply use `string_map` to compose a WFST for them. But note how there is some redundancy in the number set: `17`, `18`, and `19` are all of the form `dix + digit`. It would be more efficient simply to reuse our prior WFST in these cases than simply creating new arcs, states, and weights. \n",
    "\n",
    "We can achieve this using pynini's string concatenation function to extend the accepted input strings. First we will create an WFST for `11-16`."
   ]
  },
  {
   "cell_type": "code",
   "execution_count": null,
   "metadata": {
    "id": "orSgBwyXsfY5"
   },
   "outputs": [],
   "source": [
    "teens = pynini.string_map([\n",
    "\t\t\t\t(\"onze\",\"11\"),\n",
    "\t\t\t\t(\"douze\",\"12\"),\n",
    "\t\t\t\t(\"treize\",\"13\"),\n",
    "\t\t\t\t(\"quatorze\",\"14\"),\n",
    "\t\t\t\t(\"quinze\",\"15\"),\n",
    "\t\t\t\t(\"seize\",\"16\"),\n",
    "])"
   ]
  },
  {
   "cell_type": "markdown",
   "metadata": {
    "id": "s1yIgigdtriQ"
   },
   "source": [
    "Now, we will create a `tens` WFST that is responsible for mapping all instances of \"dix\" and concatenate (accomplished with the overloaded `+` operator) with the prior `digits` WFST. (Deleting any possible hyphens in-between with a build in `delete_hyphen`.)"
   ]
  },
  {
   "cell_type": "code",
   "execution_count": null,
   "metadata": {
    "id": "CzwZrFCkt87W"
   },
   "outputs": [],
   "source": [
    "tens = pynini.string_map([(\"dix\", \"1\")])\n",
    "delete_hyphen = pynini.closure(pynutil.delete(\"-\"), 0, 1) # Applies a closure from 0-1 of operation. Equivalent to regex /?/\n",
    "\n",
    "graph_tens = tens + delete_hyphen + digits"
   ]
  },
  {
   "cell_type": "markdown",
   "metadata": {
    "id": "2knCwybmuTDn"
   },
   "source": [
    "We now can combine the `teens` and `graph_tens` WFST together through the union operation (done with the overloaded `|` operator), allowing our choice of either graph."
   ]
  },
  {
   "cell_type": "code",
   "execution_count": null,
   "metadata": {
    "id": "WIRJ4PE7uRrl"
   },
   "outputs": [],
   "source": [
    "graph_tens_and_teens = graph_tens | teens"
   ]
  },
  {
   "cell_type": "markdown",
   "metadata": {
    "id": "TGkzKoeuxbeA"
   },
   "source": [
    "Let's see if it works through the string function:"
   ]
  },
  {
   "cell_type": "code",
   "execution_count": null,
   "metadata": {
    "colab": {
     "base_uri": "https://localhost:8080/"
    },
    "id": "v2iD0_HnxdUV",
    "outputId": "1d8f434f-ff8a-4c85-b8d0-1127e4587ddf"
   },
   "outputs": [],
   "source": [
    "apply_fst(\"dix-huit\", graph_tens_and_teens)\n",
    "apply_fst(\"seize\", graph_tens_and_teens)\n",
    "apply_fst(\"dix\", graph_tens_and_teens)"
   ]
  },
  {
   "cell_type": "markdown",
   "metadata": {
    "id": "Yh2f-3rux8_2"
   },
   "source": [
    "The first two worked, but why did we get an error with \"dix\"? If you look back, you'll notice that while our graph has a mapping from \"dix\" to `1` - the concatenation with `digits` makes the assumption that some input from those strings will follow. That is, we left no opportunity for an *omission* of `digits`.\n",
    "\n"
   ]
  },
  {
   "cell_type": "markdown",
   "metadata": {
    "id": "OM_eJYlV1UVp"
   },
   "source": [
    "![dix_to_digits.png](images/dix_to_digits.PNG)"
   ]
  },
  {
   "cell_type": "markdown",
   "metadata": {
    "id": "M4xCMKRA1Wzw"
   },
   "source": [
    "You may also note that this issue would hold also if we wanted to normalize only digits - our graph would error out since it's expecting a `tens` or input first. \n"
   ]
  },
  {
   "cell_type": "markdown",
   "metadata": {
    "id": "XJHnlJCm1dPv"
   },
   "source": [
    "We can fix both of these problems by allowing an option to simply insert a zero without any extra input. (Much like our \"cent\" example.)"
   ]
  },
  {
   "cell_type": "markdown",
   "metadata": {
    "id": "9_vvJ9Bl1dYQ"
   },
   "source": [
    "![dix_to_digits_with_insert.png](images/dix_to_digits_with_insert.PNG)"
   ]
  },
  {
   "cell_type": "markdown",
   "metadata": {
    "id": "hJq3uoMN2OcC"
   },
   "source": [
    "This may be accomplished through use of the `pynutil.insert` function:"
   ]
  },
  {
   "cell_type": "code",
   "execution_count": null,
   "metadata": {
    "id": "7h9xuNfA081P"
   },
   "outputs": [],
   "source": [
    "graph_digits = digits | pynutil.insert(\"0\") # inserts zero if no digit follows"
   ]
  },
  {
   "cell_type": "markdown",
   "metadata": {
    "id": "fA_L_6Ky2SHm"
   },
   "source": [
    "And for `graph_tens`:"
   ]
  },
  {
   "cell_type": "code",
   "execution_count": null,
   "metadata": {
    "id": "jelVA81o2RXu"
   },
   "outputs": [],
   "source": [
    "tens = tens | pynutil.insert(\"0\") | tens + delete_hyphen\n",
    "graph_tens = tens + graph_digits"
   ]
  },
  {
   "cell_type": "markdown",
   "metadata": {
    "id": "Gb5uhpGr3I4X"
   },
   "source": [
    "Bringing everything together:"
   ]
  },
  {
   "cell_type": "code",
   "execution_count": null,
   "metadata": {
    "id": "bLkDddkA3Stu"
   },
   "outputs": [],
   "source": [
    "graph_teens_and_tens = graph_tens | teens\n",
    "graph_all = graph_teens_and_tens | zero "
   ]
  },
  {
   "cell_type": "markdown",
   "metadata": {
    "id": "DESDKScv3r3P"
   },
   "source": [
    "Let us now check our tests:"
   ]
  },
  {
   "cell_type": "code",
   "execution_count": null,
   "metadata": {
    "colab": {
     "base_uri": "https://localhost:8080/"
    },
    "id": "7wrDNXuD3oh9",
    "outputId": "661d2526-5aa0-4640-9285-bca15cd56c75"
   },
   "outputs": [],
   "source": [
    "apply_fst(\"dix-huit\", graph_all) \n",
    "apply_fst(\"seize\" , graph_all)\n",
    "apply_fst(\"dix\" , graph_all) \n",
    "apply_fst(\"une\" , graph_all) \n",
    "apply_fst(\"trois\" , graph_all) \n",
    "apply_fst(\"quatre\" , graph_all) \n",
    "apply_fst(\"zéro\" , graph_all)"
   ]
  },
  {
   "cell_type": "markdown",
   "metadata": {
    "id": "Tz_k3NoB66Bv"
   },
   "source": [
    "Now we have no more error - albeit at the cost of leading zeroes. (We will take care of this later in the section.)"
   ]
  },
  {
   "cell_type": "markdown",
   "metadata": {},
   "source": [
    "### Tens"
   ]
  },
  {
   "cell_type": "markdown",
   "metadata": {
    "id": "2dJZAhE57an3"
   },
   "source": [
    "Now that we've taken care of the teens, we can proceed with the rest of the tens. Like many languages, French employs a (fairly) regular schema of: `tens_digit + ones_digit` for 20-100. Indeed, we can summarize 20-69 in the following template:\n",
    "\n",
    "- 20 - vingt\n",
    "- 21 - vingt-et-un\n",
    "- 22 - vingt-deux\n",
    "- 23 - vingt-trois\n",
    "- 24 - vingt-quatre\n",
    "- 25 - vingt-cinq\n",
    "- 26 - vingt-six\n",
    "- 27 - vingt-sept\n",
    "- 28 - vingt-huit\n",
    "- 29 - vingt-neuf\n",
    "- 30 - trente\n",
    "- 31 - trente-et-un\n",
    "- 32 - trente-deux\n",
    "- 33 - trente-trois\n",
    "...\n",
    "- 40 - quarante\n",
    "...\n",
    "- 50 - cinquante\n",
    "...\n",
    "- 60 - soixante\n",
    "..."
   ]
  },
  {
   "cell_type": "markdown",
   "metadata": {
    "id": "BuaxVG35UKcs"
   },
   "source": [
    "Expanding `tens` is fairly easy to accommodate this template: we simply extend our earlier `string_map` for the new terms in the 'tens place.' From there, we once again concatenate the `digits` WFST (along with a simple WFST to delete the occurrence of the \"-et-\" term that occasionally occurs.)"
   ]
  },
  {
   "cell_type": "code",
   "execution_count": null,
   "metadata": {
    "id": "qAnXlRkR32wt"
   },
   "outputs": [],
   "source": [
    "tens = pynini.string_map([\n",
    "\t\t\t\t(\"dix\", \"1\"),\n",
    "\t\t\t\t(\"vingt\",\"2\"),\n",
    "\t\t\t\t(\"trente\",\"3\"),\n",
    "\t\t\t\t(\"quarante\",\"4\"),\n",
    "\t\t\t\t(\"cinquante\",\"5\"),\n",
    "\t\t\t\t(\"soixante\",\"6\"),\n",
    "\t\t])\n",
    "\n",
    "graph_et = pynutil.delete(\"-et-\")\n",
    "\n",
    "tens = tens | pynutil.insert(\"0\") | tens + pynutil.delete(\"-\") | tens + graph_et\n",
    "\n",
    "graph_tens = tens + graph_digits\n",
    "graph_teens_and_tens = graph_tens | teens\n",
    "graph_all = graph_teens_and_tens | zero "
   ]
  },
  {
   "cell_type": "markdown",
   "metadata": {
    "id": "-hJwqPDx8I2R"
   },
   "source": [
    "#### Special Cases: 70-99"
   ]
  },
  {
   "cell_type": "markdown",
   "metadata": {
    "id": "zvBLvJdY9XPA"
   },
   "source": [
    "However, things get tricky once we go beyond the 60s. Here, standard French possesses a notorious psuedo-vigecimal (base-20) system. For numbers 70-99:\n",
    "\n",
    "- 70 - soixante-dix <- Literally in English: \"sixty-ten\"\n",
    "- 71 - soixante-et-onze <- Literally in English: \"sixty-and-eleven\"\n",
    "- 72 - soixante-douze\n",
    "- 73 - soixante-treize\n",
    "- 74 - soixante-quatorze\n",
    "- 75 - soixante-quinze\n",
    "- 76 - soixante-seize\n",
    "- 77 - soixante-dix-sept\n",
    "- 78 - soixante-dix-huit\n",
    "- 79 - soixante-dix-neuf\n",
    "- 80 - quatre-vingts <- Literally in English: \"four-twenties\"\n",
    "- 81 - quatre-vingt-un\n",
    "- 82 - quatre-vingt-deux\n",
    "- 83 - quatre-vingt-trois\n",
    "- 84 - quatre-vingt-quatre\n",
    "- 85 - quatre-vingt-cinq\n",
    "- 86 - quatre-vingt-six\n",
    "- 87 - quatre-vingt-sept\n",
    "- 88 - quatre-vingt-huit\n",
    "- 89 - quatre-vingt-nuef\n",
    "- 90 - quatre-vingt-dix <- Literally in English: \"four-twenties-ten\"\n",
    "- 91 - quatre-vingt-onze\n",
    "- 92 - quatre-vingt-douze\n",
    "- 93 - quatre-vingt-treize\n",
    "- 94 - quatre-vingt-quatorze\n",
    "- 95 - quatre-vingt-quinze\n",
    "- 96 - quatre-vingt-seize\n",
    "- 97 - quatre-vingt-dix-sept\n",
    "- 98 - quatre-vingt-dix-huit\n",
    "- 99 - quatre-vingt-dix-neuf"
   ]
  },
  {
   "cell_type": "markdown",
   "metadata": {
    "id": "HQNiwFDyVV_3"
   },
   "source": [
    "As before, we want to take advantage of as much redundancy as we can without creating additional ambiguities that will impede graph traversal. \n",
    "\n",
    "We first note that - despite repeating prior words - \"quatre-vingt\" can be mapped to `8` without introducing ambiguity. This is because, despite \"quatre\" and \"vingt\" being present in our prior graphs, our WFST has no pathing for them in this exact order. As such, we can simply add it to `tens` and immediately improve our coverage for 81-89.   "
   ]
  },
  {
   "cell_type": "code",
   "execution_count": null,
   "metadata": {
    "id": "AvJqaHhE9Wbd"
   },
   "outputs": [],
   "source": [
    "tens = pynini.string_map([\n",
    "\t\t\t\t(\"dix\", \"1\"),\n",
    "\t\t\t\t(\"vingt\",\"2\"),\n",
    "\t\t\t\t(\"trente\",\"3\"),\n",
    "\t\t\t\t(\"quarante\",\"4\"),\n",
    "\t\t\t\t(\"cinquante\",\"5\"),\n",
    "\t\t\t\t(\"soixante\",\"6\"),\n",
    "        (\"quatre-vingt\", \"8\")\n",
    "\t\t])\n",
    "tens = tens | pynutil.insert(\"0\") | tens + delete_hyphen | tens + graph_et\n",
    "graph_tens = tens + graph_digits\n",
    "graph_teens_and_tens = graph_tens | teens\n",
    "graph_all = graph_teens_and_tens | zero "
   ]
  },
  {
   "cell_type": "markdown",
   "metadata": {
    "id": "0_DtcpZxZTzX"
   },
   "source": [
    "Of course, now we permit the occurrence of:"
   ]
  },
  {
   "cell_type": "code",
   "execution_count": null,
   "metadata": {
    "colab": {
     "base_uri": "https://localhost:8080/"
    },
    "id": "V2leANlDhCvj",
    "outputId": "db8d5d02-c848-4e50-df23-d8499538281c"
   },
   "outputs": [],
   "source": [
    "apply_fst(\"quatre-vingt\", graph_all)"
   ]
  },
  {
   "cell_type": "markdown",
   "metadata": {
    "id": "_X_ef3sihCHH"
   },
   "source": [
    "which is invalid (French uses the plural \"quatre-vingt**s**\" here.) "
   ]
  },
  {
   "cell_type": "markdown",
   "metadata": {
    "id": "vgKT903Y6rIQ"
   },
   "source": [
    "Should we alter the grammar because of this? Such a decision will largely be dependent on your intended implementation and design aims. If you see the question of 'legal' tokens as a responsibility of your upstream model, then there is no need for any alteration: \"quatre-vingt\" as a standalone token will simply not occur, so there is no input to be concerned with.\n",
    "\n",
    "However, if your ITN grammars are developed for an environment with low-fidelity ASR and/or where mistaken transcriptions incur heavy loss (e.g. ASR for driving directions, telephone-numbers, banking) then you may wish to err on the side of caution."
   ]
  },
  {
   "cell_type": "markdown",
   "metadata": {
    "id": "Hf_FghLT7jdY"
   },
   "source": [
    "If we wanted to go for the latter, we would want to mark that \"quatre-vingts\" maps **only** to `80`. "
   ]
  },
  {
   "cell_type": "code",
   "execution_count": null,
   "metadata": {
    "id": "JliFTF3mZSsJ"
   },
   "outputs": [],
   "source": [
    "quatre_vingt_plural = pynini.string_map([\n",
    "        (\"quatre-vingts\", \"80\")\n",
    "\t\t])"
   ]
  },
  {
   "cell_type": "markdown",
   "metadata": {
    "id": "81_b3XPbicT1"
   },
   "source": [
    "And that \"quatre vingt\" can only accompany non-zero digits:"
   ]
  },
  {
   "cell_type": "code",
   "execution_count": null,
   "metadata": {
    "id": "E4_dmg6uin2j"
   },
   "outputs": [],
   "source": [
    "quatre_vingt_singular = pynini.string_map([\n",
    "        (\"quatre-vingt-\", \"8\") # Note that the hyphen can be assumed now\n",
    "\t\t])\n",
    "graph_digits_without_zero = pynini.string_map([\n",
    "\t\t\t\t(\"un\",\"1\"),\n",
    "\t\t\t\t(\"une\",\"1\"),\n",
    "\t\t\t\t(\"deux\",\"2\"),\n",
    "\t\t\t\t(\"trois\",\"3\"),\n",
    "\t\t\t\t(\"quatre\",\"4\"),\n",
    "\t\t\t\t(\"cinq\",\"5\"),\n",
    "\t\t\t\t(\"six\",\"6\"),\n",
    "\t\t\t\t(\"sept\",\"7\"),\n",
    "\t\t\t\t(\"huit\",\"8\"),\n",
    "\t\t\t\t(\"neuf\",\"9\")\n",
    "])\n",
    "graph_eighties = (quatre_vingt_singular + graph_digits_without_zero) | quatre_vingt_plural"
   ]
  },
  {
   "cell_type": "markdown",
   "metadata": {
    "id": "mL7jpekV8VgP"
   },
   "source": [
    "For the `70`'s and `90`'s, we would likewise need to form exclusive configurations for their number series, rewriting digits to recognize \"onze\", \"douze\", \"treize\"... as `1,2,3....` (Note, we'll have to separate `71` and `91` to manage \"soixante-**et**-onze\" vs. \"quatre-vingt-onze\".)"
   ]
  },
  {
   "cell_type": "code",
   "execution_count": null,
   "metadata": {
    "id": "y3dYkwK29zCX"
   },
   "outputs": [],
   "source": [
    "seventy_and_ninety = pynini.string_map([\n",
    "        (\"soixante-dix\", \"70\"),\n",
    "        (\"quatre-vingt-dix\", \"90\"),\n",
    "\t\t])\n",
    "\n",
    "seventy_and_ninety_tens = pynini.string_map([\n",
    "        (\"soixante-\", \"7\"),\n",
    "        (\"quatre-vingt-\", \"9\"),\n",
    "\t\t])\n",
    "\n",
    "seventy_and_ninety_one = pynini.string_map([\n",
    "        (\"soixante-et-onze\", \"71\"),\n",
    "        (\"quatre-vingt-onze\", \"91\"),\n",
    "\t\t])\n",
    "\n",
    "seventy_and_ninety_digits = digits = pynini.string_map([                                                   \n",
    "\t\t\t\t(\"douze\",\"2\"),\n",
    "\t\t\t\t(\"treize\",\"3\"),\n",
    "\t\t\t\t(\"quatorze\",\"4\"),\n",
    "\t\t\t\t(\"quinze\",\"5\"),\n",
    "\t\t\t\t(\"seize\",\"6\"),\n",
    "\t\t\t\t(\"dix-sept\",\"7\"), # For 97-99, digits are used as normal.\n",
    "\t\t\t\t(\"dix-huit\",\"8\"),\n",
    "\t\t\t\t(\"dix-neuf\",\"9\")\n",
    "])\n",
    "\n",
    "graph_seventies_and_nineties = (seventy_and_ninety_tens + seventy_and_ninety_digits) | seventy_and_ninety | seventy_and_ninety_one "
   ]
  },
  {
   "cell_type": "markdown",
   "metadata": {
    "id": "4NCrCwEH9HVg"
   },
   "source": [
    "Now we union them with our original `tens` series:"
   ]
  },
  {
   "cell_type": "code",
   "execution_count": null,
   "metadata": {
    "id": "psGCgxaH-btn"
   },
   "outputs": [],
   "source": [
    "tens = pynini.string_map([\n",
    "\t\t\t\t(\"dix\", \"1\"),\n",
    "\t\t\t\t(\"vingt\",\"2\"),\n",
    "\t\t\t\t(\"trente\",\"3\"),\n",
    "\t\t\t\t(\"quarante\",\"4\"),\n",
    "\t\t\t\t(\"cinquante\",\"5\"),\n",
    "\t\t\t\t(\"soixante\",\"6\"),\n",
    "\t\t])\n",
    "tens = tens | pynutil.insert(\"0\") | tens + delete_hyphen | tens + graph_et\n",
    "\n",
    "graph_tens = tens + graph_digits\n",
    "graph_tens_with_special_cases = graph_tens | graph_seventies_and_nineties | graph_eighties\n",
    "graph_teens_and_tens = graph_tens_with_special_cases | teens\n",
    "graph_all = graph_teens_and_tens | zero "
   ]
  },
  {
   "cell_type": "markdown",
   "metadata": {
    "id": "xWjSAGRX_s0H"
   },
   "source": [
    "Making sure test cases work:"
   ]
  },
  {
   "cell_type": "code",
   "execution_count": null,
   "metadata": {
    "colab": {
     "base_uri": "https://localhost:8080/"
    },
    "id": "kapWmgos-xcn",
    "outputId": "5e9c6f5c-1450-495f-cadf-2945355b651c"
   },
   "outputs": [],
   "source": [
    "apply_fst(\"quatre-vingt-treize\" , graph_all)\n",
    "apply_fst(\"quatre-vingts\", graph_all)\n",
    "apply_fst(\"quatre-vingt-deux\", graph_all)"
   ]
  },
  {
   "cell_type": "markdown",
   "metadata": {
    "id": "hNUepfKZ_vS_"
   },
   "source": [
    "And the other cases fail as expected:"
   ]
  },
  {
   "cell_type": "code",
   "execution_count": null,
   "metadata": {
    "colab": {
     "base_uri": "https://localhost:8080/"
    },
    "id": "wo2pCOXGAgYn",
    "outputId": "0bbe2792-8bc9-40f7-dd28-4745bd1390e3"
   },
   "outputs": [],
   "source": [
    "apply_fst(\"quatre-vingt\", graph_all)"
   ]
  },
  {
   "cell_type": "markdown",
   "metadata": {
    "id": "4VPuCTTtigh-"
   },
   "source": [
    "Of course, there are other ways we could have reconfigured the grammar: we could simply make specific graphs for multiples of ten (`10,20,30..`) and all cases where \"-et-\" occurs (`21,31,41,51...91`). \n",
    "\n",
    "But this ignores a more important question: was any of this necessary in the first place? All these extra grammars did was simply expand coverage for thirty additional cardinals. And they still didn't exclude all faulty inputs! Note the following cases:"
   ]
  },
  {
   "cell_type": "code",
   "execution_count": null,
   "metadata": {
    "colab": {
     "base_uri": "https://localhost:8080/"
    },
    "id": "KICvpeewCFyH",
    "outputId": "174dd910-7329-4a5f-a5b0-5e796a174217"
   },
   "outputs": [],
   "source": [
    "apply_fst(\"dix-une\", graph_all)  # supposed to be \"onze\"\n",
    "apply_fst(\"dix-deux\", graph_all) # supposed to be \"douze\"\n",
    "apply_fst(\"vingt-un\", graph_all)  # supposed to be \"vingt-et-un\"\n",
    "apply_fst(\"trente-un\", graph_all) # supposed to be \"trente-et-un\""
   ]
  },
  {
   "cell_type": "markdown",
   "metadata": {
    "id": "0D130jIVCLp2"
   },
   "source": [
    "We *still* need to address possible edge cases!\n",
    "\n",
    "All of this is to say that knowing your input domain before construction is imperative, as small decisions can easily determine your output range later down the line.\n",
    "\n",
    "Indeed, if you're particularly concerned with limiting input possibilities, it may be valid simply to write all unique options within a `string_map`. While a tad inelegant, it certainly assists in controlling your outputs."
   ]
  },
  {
   "cell_type": "code",
   "execution_count": null,
   "metadata": {
    "id": "RSp9w5ayA9ii"
   },
   "outputs": [],
   "source": [
    "graph_tens_special = pynini.string_map([\n",
    "\t\t\t\t(\"soixante-dix\", \"70\"),\n",
    "\t\t\t\t(\"soixante-et-onze\",\"71\"),\n",
    "        (\"soixante-douze\",\"72\"),\n",
    "\t\t\t\t(\"soixante-treize\",\"73\"),\n",
    "\t\t\t\t(\"soizante-quatorze\",\"74\"),\n",
    "\t\t\t\t(\"soixante-quinze\",\"75\"),\n",
    "\t\t\t\t(\"soixante-seize\",\"76\"),\n",
    "        (\"soixante-dix-sept\",\"77\"),\n",
    "        (\"soixante-dix-huit\",\"78\"),\n",
    "\t\t\t\t(\"soixante-dix-neuf\",\"79\"),\n",
    "        (\"quatre-vingts\", \"80\"),\n",
    "        (\"quatre-vingt-un\", \"81\"),\n",
    "        (\"quatre-vingt-une\", \"81\"),\n",
    "\t\t\t\t(\"quatre-vingt-deux\",\"82\"),\n",
    "        (\"quatre-vingt-trois\",\"83\"),\n",
    "        (\"quatre-vingt-quatre\",\"84\"),\n",
    "        (\"quatre-vingt-cinq\",\"85\"),\n",
    "        (\"quatre-vingt-six\",\"86\"),\n",
    "        (\"quatre-vingt-sept\",\"87\"),\n",
    "        (\"quatre-vingt-huit\",\"88\"),\n",
    "        (\"quatre-vingt-neuf\",\"89\"),\n",
    "        (\"quatre-vingt-dix\",\"90\"),\n",
    "        (\"quatre-vingt-onze\",\"91\"),\n",
    "        (\"quatre-vingt-douze\",\"92\"),\n",
    "        (\"quatre-vingt-treize\",\"93\"),\n",
    "        (\"quatre-vingt-quatorze\",\"94\"),\n",
    "        (\"quatre-vingt-quinze\",\"95\"),\n",
    "        (\"quatre-vingt-sieze\",\"96\"),\n",
    "        (\"quatre-vingt-dix-sept\",\"97\"),\n",
    "        (\"quatre-vingt-dix-huit\",\"98\"),\n",
    "        (\"quatre-vingt-dix-neuf\",\"99\"),])"
   ]
  },
  {
   "cell_type": "markdown",
   "metadata": {
    "id": "NUPs1qOUg-hE"
   },
   "source": [
    "Which is more efficient? Once again, it is dependent on your language and implementation. If we simply visualize each graph and their number of states:"
   ]
  },
  {
   "cell_type": "code",
   "execution_count": null,
   "metadata": {
    "colab": {
     "base_uri": "https://localhost:8080/"
    },
    "id": "sQ9GsIkNzxsU",
    "outputId": "d70ca927-9c43-4f49-846c-c181e725e011"
   },
   "outputs": [],
   "source": [
    "constructed_version = (graph_seventies_and_nineties | graph_eighties)\n",
    "constructed_version.num_states()"
   ]
  },
  {
   "cell_type": "code",
   "execution_count": null,
   "metadata": {
    "colab": {
     "base_uri": "https://localhost:8080/"
    },
    "id": "Xsgdu5TYx09_",
    "outputId": "5812912f-883b-42e8-afbf-3ec4a0170345"
   },
   "outputs": [],
   "source": [
    "string_map_version = graph_tens_special\n",
    "string_map_version.num_states()"
   ]
  },
  {
   "cell_type": "markdown",
   "metadata": {
    "id": "9jzn_U7s0Sit"
   },
   "source": [
    "We see that their number of states (graph vertexes) are almost equal. Yet, if we use `pynini.optimize` - a method that calls a suite of WFST minimization algorithms: "
   ]
  },
  {
   "cell_type": "code",
   "execution_count": null,
   "metadata": {
    "colab": {
     "base_uri": "https://localhost:8080/"
    },
    "id": "7YtqhOY90iF0",
    "outputId": "26f0f51b-b00d-4f5a-9b2f-330c9812666a"
   },
   "outputs": [],
   "source": [
    "constructed_version.optimize()\n",
    "constructed_version.num_states()"
   ]
  },
  {
   "cell_type": "code",
   "execution_count": null,
   "metadata": {
    "colab": {
     "base_uri": "https://localhost:8080/"
    },
    "id": "y93SqnOf0qa8",
    "outputId": "74efcbfa-a272-4fc6-e36e-f1e31c6df221"
   },
   "outputs": [],
   "source": [
    "string_map_version.optimize()\n",
    "string_map_version.num_states()"
   ]
  },
  {
   "cell_type": "markdown",
   "metadata": {
    "id": "2cTdQj9L0xhl"
   },
   "source": [
    "We see the latter possessing a significantly larger amount of graph vertices. \n",
    "\n",
    "So the decision will be dependent on your ITN needs, language, concern with efficiency, and design philosophy. Further, even decisions of language dialect will have an influence. \n",
    "(e.g. Belgian, Canadian, and Swiss dialects of French will dispense with elements of the vigecimal system for the decimal schema.)\n",
    "\n",
    "**N.B.** *For reference: while `nemo_text_processing` grammars aim to minimize invalid productions, they assume input tokens are valid strings for a target language. (e.g. The mapping of \"quatre-vingt\" to `80` is permitted since it is not likely to occur in a valid French string.)*  "
   ]
  },
  {
   "cell_type": "markdown",
   "metadata": {
    "id": "V1djCnvY3CjW"
   },
   "source": [
    "For more information on optimization algorithms for WFSTs, please see:\n",
    "\n",
    "- [M. Mohri,\"Generic epsilon-removal and input epsilon-normalization algorithms for weighted transducers\"](https://cs.nyu.edu/~mohri/pub/ijfcs.pdf)\n",
    "- [M. Mohri, \"Weighted automata algorithms\"](https://cs.nyu.edu/~mohri/pub/hwa.pdf)\n",
    "- [K. Thompson, \"Programming techniques: regular expression search algorithm\"](http://www.oilshell.org/archive/Thompson-1968.pdf)\n"
   ]
  },
  {
   "cell_type": "markdown",
   "metadata": {},
   "source": [
    "### Hundreds\n"
   ]
  },
  {
   "cell_type": "markdown",
   "metadata": {
    "id": "dqPUdVBbi6gU"
   },
   "source": [
    "\n",
    "Moving on to the case of three digit cardinals (\"hundreds\"), it is likely that your chosen language becomes more regular in its schema. For instance, practically all French numbers `>100` obey the following:\n",
    "\n",
    "- `digit_from_1_to_9 + word_for_hundred + digit_from_1_to_99`\n",
    "\n",
    "For example:\n",
    "- `203` - \"deux-cent-trois\"\n",
    "- `530` - \"cinq-cent-trente\"\n",
    "- `880` - \"huit-cent-quatre-vingt\"\n",
    "\n",
    "As such, we can write a simple `hundreds` WFST as:"
   ]
  },
  {
   "cell_type": "code",
   "execution_count": null,
   "metadata": {
    "id": "lOt-gc-FiF-X"
   },
   "outputs": [],
   "source": [
    "hundreds = graph_digits + delete_hyphen + pynutil.delete(\"cent\") + delete_hyphen + graph_all"
   ]
  },
  {
   "cell_type": "code",
   "execution_count": null,
   "metadata": {
    "colab": {
     "base_uri": "https://localhost:8080/"
    },
    "id": "Fyn1uL_NoEiz",
    "outputId": "d491680b-1b3e-4762-8470-497833b82b0e"
   },
   "outputs": [],
   "source": [
    "apply_fst(\"deux-cent-trois\", hundreds)\n",
    "apply_fst(\"huit-cent-quatre-vingts\", hundreds)\n",
    "apply_fst(\"cinq-cent-trente\" , hundreds)  "
   ]
  },
  {
   "cell_type": "markdown",
   "metadata": {
    "id": "qDjq_KfnoD5C"
   },
   "source": [
    "Indeed, the use of French only presents two complications:\n",
    "- French uses *only* the word \"cent\" for `100`. (Instead of \"un cent\".)\n",
    "- 'Pure' multiples of a hundred (`200,300,400....`) use the plural \"cents\".\n",
    "\n",
    "The second one is the easier of the two so let's start there. There are actually two options open to us. First, we could treat \"cents\" the same way as we did \"cent\" in the base case and simply delete it. From there, the lack of any following inputs will allow the WFST to insert the trailing zeroes as appropriate."
   ]
  },
  {
   "cell_type": "code",
   "execution_count": null,
   "metadata": {
    "id": "m2F-sumbxqLE"
   },
   "outputs": [],
   "source": [
    "cents = pynini.accep(\"cent\") | pynini.accep(\"cents\") # Creates a Finite State (Accep)tor, mapping inputs back to themselves\n",
    "hundreds = graph_digits + delete_hyphen + pynutil.delete(cents) + delete_hyphen + graph_all"
   ]
  },
  {
   "cell_type": "markdown",
   "metadata": {
    "id": "VisQu_Etx-QB"
   },
   "source": [
    "Or we can use it as a cue to 'shortcut' the WFST to immediately insert zeroes."
   ]
  },
  {
   "cell_type": "code",
   "execution_count": null,
   "metadata": {
    "id": "VspiTN5Vxxjl"
   },
   "outputs": [],
   "source": [
    "graph_cents = pynini.cross(\"cents\", \"00\") # Creates a single input-output mapping\n",
    "hundreds = graph_digits + delete_hyphen + ((pynutil.delete(\"cent\") + delete_hyphen + graph_all) | graph_cents)"
   ]
  },
  {
   "cell_type": "markdown",
   "metadata": {
    "id": "meVn5BiyyX5v"
   },
   "source": [
    "For the case of solitary \"cent\", we need to make sure our output is `1` only in the case that no digit precedes the occurrence. Here we need to be confident in the structure of our WFST and that any possible ambiguity has been dealt with by this point. (Something to keep in mind as we move to the thousands.)"
   ]
  },
  {
   "cell_type": "code",
   "execution_count": null,
   "metadata": {
    "id": "277Z-zLWyWAf"
   },
   "outputs": [],
   "source": [
    "graph_cent = pynini.cross(\"cent\", \"1\")\n",
    "graph_hundreds_first_digit = (graph_digits + delete_hyphen + pynutil.delete(cents)) | graph_cent\n",
    "graph_hundreds = graph_hundreds_first_digit + delete_hyphen + graph_all"
   ]
  },
  {
   "cell_type": "code",
   "execution_count": null,
   "metadata": {
    "colab": {
     "base_uri": "https://localhost:8080/"
    },
    "id": "FNZlJsvS_Yvt",
    "outputId": "e85ae561-e7a1-4b6a-e394-f0194fdb89e7"
   },
   "outputs": [],
   "source": [
    "apply_fst(\"trois-cents\", graph_hundreds) \n",
    "apply_fst(\"cent\", graph_hundreds)\n",
    "apply_fst(\"cent-trois\", graph_hundreds) "
   ]
  },
  {
   "cell_type": "markdown",
   "metadata": {},
   "source": [
    "### Thousands"
   ]
  },
  {
   "cell_type": "markdown",
   "metadata": {
    "id": "e7Dy5slLzp-K"
   },
   "source": [
    "For quite a few languages, managing the WFST for the thousands place is the last aspect to figure out, as the higher powers of ten reuse the same schema. (For those working with counting systems that reserve special terms for \"ten-thousand\" (e.g. Chinese derived counting systems), you may need to extend unique coverage to the next power of ten.)\n",
    "\n",
    "For French, the question of thousands is rather simple: `digits_from_1_to_999 + mille + digits_from_1_to_999`\n",
    "\n",
    "With only the exception that any expression of one thousand drops a leading digit. \n",
    "- `1,000` -> \"mille\"\n",
    "- `1,001` ->  \"mille-un\""
   ]
  },
  {
   "cell_type": "code",
   "execution_count": null,
   "metadata": {
    "id": "AvsnAAiPzlu_"
   },
   "outputs": [],
   "source": [
    "graph_one_thousand = pynini.cross(\"mille\", \"1\")\n",
    "graph_many_thousand = graph_hundreds + delete_hyphen + pynutil.delete(\"mille\")\n",
    "\n",
    "graph_thousands = (graph_one_thousand | graph_many_thousand) + delete_hyphen + graph_hundreds"
   ]
  },
  {
   "cell_type": "code",
   "execution_count": null,
   "metadata": {
    "colab": {
     "base_uri": "https://localhost:8080/"
    },
    "id": "i3m9TG7Y4tkl",
    "outputId": "d3f1f81d-c463-4934-9df7-3b8f2b67798f"
   },
   "outputs": [],
   "source": [
    "apply_fst(\"cent-mille-deux-cents\", graph_thousands)\n",
    "apply_fst(\"deux-cent-mille-deux-cents\", graph_thousands)"
   ]
  },
  {
   "cell_type": "markdown",
   "metadata": {
    "id": "NoevSTZGGT17"
   },
   "source": [
    "### Weighting"
   ]
  },
  {
   "cell_type": "markdown",
   "metadata": {
    "id": "A2gcVIZM0-iv"
   },
   "source": [
    "Question: will this cover all our grammar so far? (Hint: what assumptions were made about \"cent\"/\"cents\"?)\n"
   ]
  },
  {
   "cell_type": "code",
   "execution_count": null,
   "metadata": {
    "colab": {
     "base_uri": "https://localhost:8080/"
    },
    "id": "cCFtPhr1BjAc",
    "outputId": "048e0d93-a4a8-4f4e-d461-bfd70e911aff"
   },
   "outputs": [],
   "source": [
    "apply_fst(\"deux-mille-un\", graph_thousands)"
   ]
  },
  {
   "cell_type": "markdown",
   "metadata": {
    "id": "Ne-7L9Cd4t-8"
   },
   "source": [
    "Once again, we need to introduce the possibility of the prior power of ten not occurring in the string. There must be an option for simply inserting a string of `0` in place of the omitted \"cent\"."
   ]
  },
  {
   "cell_type": "markdown",
   "metadata": {
    "id": "iockqXdn-aG4"
   },
   "source": [
    "Further, we want to be careful with how cavalier we have been with insertions. Consider the following:"
   ]
  },
  {
   "cell_type": "code",
   "execution_count": null,
   "metadata": {
    "colab": {
     "base_uri": "https://localhost:8080/"
    },
    "id": "bxJlSnj2-Xw3",
    "outputId": "6722e5ef-8a7f-43e1-84fe-b3f5f18307e1"
   },
   "outputs": [],
   "source": [
    "apply_fst(\"mille-cent-un\", graph_thousands) # Should be 1101\n",
    "apply_fst(\"mille-cent\", graph_thousands) # 1100"
   ]
  },
  {
   "cell_type": "markdown",
   "metadata": {
    "id": "fq5zEayA-kOx"
   },
   "source": [
    "It appears that our WFST has developed a tendency to simply 'ignore' some of these higher powers. Let us return to our code for `graph_hundreds` and `graph_thousands`. "
   ]
  },
  {
   "cell_type": "code",
   "execution_count": null,
   "metadata": {
    "id": "S2aV1KQ4-1iP"
   },
   "outputs": [],
   "source": [
    "graph_cents = pynini.cross(\"cents\", \"00\")\n",
    "graph_cent = pynini.cross(\"cent\", \"1\")\n",
    "graph_hundreds_first_digit = (graph_digits + delete_hyphen + pynutil.delete(cents))  | graph_cent\n",
    "graph_hundreds = (graph_hundreds_first_digit + delete_hyphen | pynutil.insert(\"0\")) + graph_all \n",
    "\n",
    "graph_one_thousand = pynini.cross(\"mille\", \"1\")\n",
    "graph_many_thousand = graph_hundreds + delete_hyphen + pynutil.delete(\"mille\")\n",
    "graph_thousands = (graph_one_thousand | graph_many_thousand) + delete_hyphen + graph_hundreds"
   ]
  },
  {
   "cell_type": "markdown",
   "metadata": {
    "id": "9avwOIkk-9qt"
   },
   "source": [
    "Recall that throughout we have provided options for simply inserting zeroes in the case of omitted numbers? That tendency has finally caught up with us. The use of our previous `graph_hundreds` in `graph_many_thousands` now allows our graph to insert a string of `0`'s without penalty. \n",
    "\n",
    "You may note that this is very similar to the \"cents\" example brought up at the beginning, presenting a similar solution. We can control this output by making it too costly to traverse unless absolutely necessary for the graph. This can be accomplished simply by appending a weight to the insertion for hundreds:"
   ]
  },
  {
   "cell_type": "code",
   "execution_count": null,
   "metadata": {
    "id": "MQG3j0U8CUAQ"
   },
   "outputs": [],
   "source": [
    "graph_hundreds = (graph_hundreds_first_digit + delete_hyphen | pynutil.insert(\"0\", weight=.1)) + graph_all \n",
    "\n",
    "graph_one_thousand = pynini.cross(\"mille\", \"1\")\n",
    "graph_many_thousand = graph_hundreds + delete_hyphen + pynutil.delete(\"mille\")\n",
    "graph_thousands = (graph_one_thousand | graph_many_thousand) + delete_hyphen + graph_hundreds"
   ]
  },
  {
   "cell_type": "code",
   "execution_count": null,
   "metadata": {
    "colab": {
     "base_uri": "https://localhost:8080/"
    },
    "id": "KNHhrYZ7Ca58",
    "outputId": "a7d07372-733d-4837-c1e9-1dc58ba2b87c"
   },
   "outputs": [],
   "source": [
    "apply_fst(\"mille-cent-un\", graph_thousands)\n",
    "apply_fst(\"mille-cent\", graph_thousands)"
   ]
  },
  {
   "cell_type": "markdown",
   "metadata": {
    "id": "51yPEaf2EkbD"
   },
   "source": [
    "Why choose a weight of `.1`? Quite simply: it's arbitrary. As mentioned earlier, the default graph in `pynini` is a tropical semiring, which uses the `min` function to select among two arcs for path traversal. Since all our paths so far are weight `0`, any positive value will ensure that it is a last option among path traversal. (Note, this conversely entails any negative weight path will be prioritized.)\n",
    "\n",
    "That we chose this number as a small value comes from a place of caution: the tropical semiring uses an additive function to calculate the total weight of an entire path to traverse a WFST. As our grammars can easily become massive, this means that small weights can have major impact down the line. Further, by constraining path weights to small values, we can have general certainty towards the maximum weight of any individual graph, allowing us to add constraints regarding maximum token length and token hierarchy. (As explained in [later sections](#classifyweights).) As such, when using weights in a localized setting, it is best to use small values to avoid unforeseen escalation. "
   ]
  },
  {
   "cell_type": "markdown",
   "metadata": {
    "id": "iScKgvRxGt-B"
   },
   "source": [
    "### Higher Powers\n"
   ]
  },
  {
   "cell_type": "markdown",
   "metadata": {
    "id": "rtHEd6OE2WSg"
   },
   "source": [
    "At this point, we can propose a general heuristic with escalating to higher powers of ten: they always need a way for their absence to be accommodated in the WFST. Further, they require some weighting to prevent this absence from developing into a string of omitted values. To avoid further bumps, we'll take care of this now with `graph_thousands`."
   ]
  },
  {
   "cell_type": "code",
   "execution_count": null,
   "metadata": {
    "id": "iZMN7wcE2lH5"
   },
   "outputs": [],
   "source": [
    "graph_one_thousand = pynini.cross(\"mille\", \"1\")\n",
    "graph_many_thousand = graph_hundreds + delete_hyphen + pynutil.delete(\"mille\")\n",
    "graph_thousands = (graph_one_thousand | graph_many_thousand | pynutil.insert(\"000\", weight=.001)) + delete_hyphen + graph_hundreds"
   ]
  },
  {
   "cell_type": "markdown",
   "metadata": {
    "id": "Fkc3LIH824P7"
   },
   "source": [
    "\n",
    "For the rest of French (and many other languages), the rest of the work is simply repeating the prior pattern for the thousands element: \n",
    "`hundreds + word_for_higher_power + hundreds.....` Of course there will be some variation in this schema, but the recursion should be regular. (It is rather rare that languages appropriate unique forms for these higher counts.) "
   ]
  },
  {
   "cell_type": "markdown",
   "metadata": {
    "id": "qGnK4ARX4Nay"
   },
   "source": [
    "To finish French, we can list off the following equivalent for higher powers of ten:\n",
    "- `million` - \"million/millions\" \n",
    "- `billion` - \"milliard/milliards\"\n",
    "- `trillion` - \"billion/billions\"\n",
    "\n",
    "Like the \"cent/cents\" rule, these values alternate with a plural form in the case of multiples of the value. Writing them out:"
   ]
  },
  {
   "cell_type": "code",
   "execution_count": null,
   "metadata": {
    "id": "sBu7-dub4vxz"
   },
   "outputs": [],
   "source": [
    "millions = pynini.accep(\"million\") | pynini.accep(\"millions\")\n",
    "graph_millions = ((graph_hundreds + delete_hyphen + pynutil.delete(millions) + delete_hyphen) | pynutil.insert(\"000\", weight=.1) # We need three zeroes now\n",
    " ) + graph_thousands"
   ]
  },
  {
   "cell_type": "code",
   "execution_count": null,
   "metadata": {
    "id": "LmMeCHXr5Bb5"
   },
   "outputs": [],
   "source": [
    "billions = pynini.accep(\"milliards\") | pynini.accep(\"milliard\")\n",
    "graph_billions = ((graph_hundreds +  delete_hyphen + pynutil.delete(billions) + delete_hyphen)| pynutil.insert(\"000\",weight=.1) # We need three zeroes now\n",
    " ) + graph_millions"
   ]
  },
  {
   "cell_type": "code",
   "execution_count": null,
   "metadata": {
    "id": "CIRIeQEg5B0J"
   },
   "outputs": [],
   "source": [
    "trillions = pynini.accep(\"billion\") | pynini.accep(\"billions\")\n",
    "graph_trillions = ((graph_hundreds + delete_hyphen + pynutil.delete(trillions) + delete_hyphen) | pynutil.insert(\"000\",weight=.1) # We need three zeroes now\n",
    " ) + graph_billions"
   ]
  },
  {
   "cell_type": "markdown",
   "metadata": {
    "id": "sRNUPx-15J1v"
   },
   "source": [
    "Bringing all together:"
   ]
  },
  {
   "cell_type": "code",
   "execution_count": null,
   "metadata": {
    "id": "0dLOWm_B5SwQ"
   },
   "outputs": [],
   "source": [
    "graph = graph_trillions | zero"
   ]
  },
  {
   "cell_type": "markdown",
   "metadata": {
    "id": "nBFE3BrN6IPR"
   },
   "source": [
    "Let's try it out:"
   ]
  },
  {
   "cell_type": "code",
   "execution_count": null,
   "metadata": {
    "colab": {
     "base_uri": "https://localhost:8080/"
    },
    "id": "6lWwtR1S6LI4",
    "outputId": "3a6740ee-9e92-4500-c2c8-965131167e58"
   },
   "outputs": [],
   "source": [
    "example = \"deux-cent-milliard-quatre-million-deux-cent-quatre-vingt-onze\"\n",
    "apply_fst(example, graph) "
   ]
  },
  {
   "cell_type": "markdown",
   "metadata": {},
   "source": [
    "### Finishing Touches"
   ]
  },
  {
   "cell_type": "markdown",
   "metadata": {
    "id": "-w3KgX6C6mff"
   },
   "source": [
    "Now that we have our cardinal in place, we can take care of that stylistic issue of the leading zeroes. For this, we want to develop a 'filter' that deletes all zeroes preceding the first non-zero in the string, and leave the rest 'as is.'\n",
    "\n",
    "First let us create the filter by calling on `NEMO_DIGIT`- a `graph_util` WFST that only permits digits as input. With it, we'll create a WFST that will delete all leading zeroes in a sting. We then compose this (using `@`) onto our original graph, creating a new graph that accepts inputs from our original but produces only the outputs of `clean_cardinal`."
   ]
  },
  {
   "cell_type": "code",
   "execution_count": null,
   "metadata": {
    "colab": {
     "base_uri": "https://localhost:8080/",
     "height": 290
    },
    "id": "EA4VnRe6FO-2",
    "outputId": "59e412b3-a445-4172-ee64-b0f80281a167"
   },
   "outputs": [],
   "source": [
    "delete_leading_zeroes = pynutil.delete(pynini.closure(\"0\")) # will delete all zeroes under closure. Equivalent to regex * operator\n",
    "stop_at_non_zero = pynini.difference(NEMO_DIGIT, \"0\") # creates a graph that accepts all input-outputs from NEMO_DIGIT except 0\n",
    "rest_of_cardinal = pynini.closure(NEMO_DIGIT) # accepts all digits that may follow\n",
    "\n",
    "clean_cardinal = delete_leading_zeroes + stop_at_non_zero + rest_of_cardinal\n",
    "clean_cardinal = clean_cardinal | \"0\" # We don't want to ignore the occurrence of zero\n",
    "\n",
    "graph = graph @ clean_cardinal "
   ]
  },
  {
   "cell_type": "markdown",
   "metadata": {
    "id": "piP9nqQkHpo3"
   },
   "source": [
    "Now our WFST will output our numbers as normal:"
   ]
  },
  {
   "cell_type": "code",
   "execution_count": null,
   "metadata": {
    "id": "dnQ9odSpIAB7"
   },
   "outputs": [],
   "source": [
    "apply_fst(example, graph)"
   ]
  },
  {
   "cell_type": "markdown",
   "metadata": {},
   "source": [
    "### Final Notes\n"
   ]
  },
  {
   "cell_type": "markdown",
   "metadata": {
    "id": "p7zt8lVsK2rY"
   },
   "source": [
    "We have finally formulated a grammar that will process French cardinals into numeric representation. Of course, not every grammar you write will be for French. But several of the principles we've worked through will be invaluable in your own development. Before moving on, here's a quick summary of (almost) universal points to take away for WFST construction.\n",
    "- Decide at the beginning of construction the level of constraint you wish for your grammar. Is it necessary to have a specific domain or can you rely on upstream models to narrow your input possibilities for you? \n",
    "- Work iteratively upwards from the smallest place value of your numeric system. This will assist you in forming building blocks for larger values. \n",
    "- Always allow for the possibility of omission of previous place values. (Not every number in the thousands will contain mention of the hundreds place.)\n",
    "- For each place value, consider how the sub-grammar will affect the preceding and following place values. Are there exceptions that you've built into the grammar that may become problematic later on?\n",
    "- Utilize weights for default insertions to limit path traversal to only final options. When doing so, use small values to avoid escalating problems in your larger grammar."
   ]
  },
  {
   "cell_type": "markdown",
   "metadata": {
    "id": "nvyHg1bQIIHD"
   },
   "source": [
    "With that handled, we can move on to converting this grammar into a Classifier."
   ]
  },
  {
   "cell_type": "markdown",
   "metadata": {
    "id": "gJ1YJUvhIZwm"
   },
   "source": [
    "## Classifier"
   ]
  },
  {
   "cell_type": "markdown",
   "metadata": {
    "id": "q2L2x0crIeXQ"
   },
   "source": [
    "Now that we have a grammar that will convert individual tokens into number strings, we now want to focus on building it into a classifier to properly tag candidate tokens. This requires a couple of properties:\n",
    "- It recognizes any valid token and permits traversal through the WFST graph\n",
    "- Conversely, it does not allow invalid tokens to traverse the WFST graph\n",
    "- It properly disambiguates overlap among ambiguous cases\n",
    "- It attributes the proper attributes to a classified token\n",
    "\n",
    "While this seems like a lot, in practice this just means that your grammar will need a few more tweaks to improve exclusivity."
   ]
  },
  {
   "cell_type": "markdown",
   "metadata": {
    "id": "ArEYn7RWKcYI"
   },
   "source": [
    "NeMo ITN performs token classification through a series of `GraphFst` classes and assumes deployment of your grammars through an object that inherits from this class. As such, you will need to instantiate your grammar as a `CardinalFST` "
   ]
  },
  {
   "cell_type": "code",
   "execution_count": null,
   "metadata": {
    "colab": {
     "base_uri": "https://localhost:8080/",
     "height": 368
    },
    "id": "GWgMSybqLqiS",
    "outputId": "597c00ae-0f62-417f-888c-88c81c24a3fc"
   },
   "outputs": [],
   "source": [
    "class CardinalFst(GraphFst):\n",
    "    def __init__(self):\n",
    "        super().__init__(name=\"cardinal\", kind=\"classify\")\n",
    "        # Rest of the grammar here\n",
    "        # ....... \n",
    "        #........."
   ]
  },
  {
   "cell_type": "markdown",
   "metadata": {
    "id": "SIE8dNQlL52G"
   },
   "source": [
    "While the naming convention may vary, the `name` and `kind` properties must be set accordingly to permit Sparrowhawk integration.\n",
    "\n",
    "Further, the resulting graph must produce the classified token within the following format:\n",
    "`token { cardinal { integer: \"DIGIT_STRING\" } }`\n",
    "\n",
    "This is accomplished by a series of string insertions:"
   ]
  },
  {
   "cell_type": "code",
   "execution_count": null,
   "metadata": {
    "id": "aC_c64KSNTCg"
   },
   "outputs": [],
   "source": [
    "class CardinalFst(GraphFst):\n",
    "    def __init__(self):\n",
    "        super().__init__(name=\"cardinal\", kind=\"classify\")\n",
    "        # Rest of the grammar here\n",
    "        # ....... \n",
    "        #.........\n",
    "        self.fst = pynutil.insert(\"integer: \\\"\") + graph + pynutil.insert(\"\\\"\")"
   ]
  },
  {
   "cell_type": "markdown",
   "metadata": {
    "id": "AGLQxOSzOK1F"
   },
   "source": [
    "Followed by a call of the parent `GraphFst.add_tokens()` method:"
   ]
  },
  {
   "cell_type": "code",
   "execution_count": null,
   "metadata": {
    "id": "Jz-UXFipORps"
   },
   "outputs": [],
   "source": [
    "class CardinalFst(GraphFst):\n",
    "    def __init__(self):\n",
    "        super().__init__(name=\"cardinal\", kind=\"classify\")\n",
    "        # Rest of the grammar here\n",
    "        # ....... \n",
    "        #.........\n",
    "        self.fst = pynutil.insert(\"integer: \\\"\") + graph + pynutil.insert(\"\\\"\")\n",
    "        final_graph = self.add_tokens(graph)"
   ]
  },
  {
   "cell_type": "markdown",
   "metadata": {
    "id": "gh23S7BHOY0r"
   },
   "source": [
    "Which will insert the appropriate formatting. Note that this formatting must be exact: a single space must follow each field name and each value must be within escaped double quotes.\n",
    "\n",
    "In the event that you also wish for `CardinalFst` to indicate negative values, the optional `negative: ` property may be used.\n",
    "\n",
    "For instance, French indicates negative values by prefacing the quantity with \"moins.\" As such:"
   ]
  },
  {
   "cell_type": "code",
   "execution_count": null,
   "metadata": {
    "id": "3JbTn35cOx0k"
   },
   "outputs": [],
   "source": [
    "optional_minus_graph = pynini.closure(\n",
    "    pynutil.insert(\"negative: \") + pynini.cross(\"moins\", \"\\\"-\\\"\") + \" \", 0, 1 # Note the extra space to separate the value from the integer field\n",
    ")\n",
    "\n",
    "final_graph = optional_minus_graph + pynutil.insert(\"integer: \\\"\") + graph + pynutil.insert(\"\\\"\")"
   ]
  },
  {
   "cell_type": "markdown",
   "metadata": {
    "id": "DCs1048v6N0K"
   },
   "source": [
    "All together, your `CardinalFst` ultimately serves as a wrapper for your grammar, save with the addition of a few insertions to assist processing:\n",
    "\n"
   ]
  },
  {
   "cell_type": "code",
   "execution_count": null,
   "metadata": {
    "id": "eo6uEz1s5TJY"
   },
   "outputs": [],
   "source": [
    "class CardinalFst(GraphFst):\n",
    "    def __init__(self):\n",
    "        super().__init__(name=\"cardinal\", kind=\"classify\")\n",
    "        \n",
    "        ### Cardinal Grammar....\n",
    "        ### .....\n",
    "        graph = graph_trillions | zero \n",
    "\n",
    "        ### Formatting grammar....\n",
    "        ### .....\n",
    "        graph = graph @ clean_cardinal\n",
    "\n",
    "        ### Token insertion\n",
    "        optional_minus_graph = pynini.closure(\n",
    "        pynutil.insert(\"negative: \") + pynini.cross(\"moins\", \"\\\"-\\\"\") + \" \", 0, 1\n",
    "          )\n",
    "\n",
    "        final_graph = optional_minus_graph + pynutil.insert(\"integer: \\\"\") + graph + pynutil.insert(\"\\\"\")\n",
    "\n",
    "        final_graph = self.add_tokens(final_graph) # inserts the cardinal tag\n",
    "\n",
    "        self.fst = final_graph"
   ]
  },
  {
   "cell_type": "markdown",
   "metadata": {
    "id": "MFIMdLCoZzLK"
   },
   "source": [
    "Let's see a demonstration. "
   ]
  },
  {
   "cell_type": "code",
   "execution_count": null,
   "metadata": {
    "id": "4CF6Iz9NZ7R_"
   },
   "outputs": [],
   "source": [
    "cardinal = CardinalFst().fst\n",
    "\n",
    "example = \"moins deux-cent-quatre\"\n",
    "\n",
    "apply_fst(example, cardinal)"
   ]
  },
  {
   "cell_type": "markdown",
   "metadata": {},
   "source": [
    "## Verbalizer"
   ]
  },
  {
   "cell_type": "markdown",
   "metadata": {
    "id": "uvUqpC_Q8FSt"
   },
   "source": [
    "The verbalizer can be both the most crucial and simplest part of building each grammar. On one hand, it is the component that finalizes all of your previous work. If it is unable to properly normalize your text, everything has been for naught.\n",
    "\n",
    "On the other hand, your previous work has vastly limited the unpredictability of your input. Recall from our initial demonstration of the classifier-verbalizer system that and input like <<le premier juillet il a mangé trente-cinq pommes>> becomes:\n",
    "\n",
    "- `tokens { name: \"le\" }`\n",
    "- `tokens { date { day: \"1\" month: \"juillet\" }`  \n",
    "- `tokens { name: \"il\" }` \n",
    "- `tokens { name: \"a\" }` \n",
    "- `tokens { name: \"mangé\" }`\n",
    "- `tokens { cardinal { integer: \"35\" } }` \n",
    "- `tokens { name: \"pommes\" }`\n",
    "\n",
    "Part of the purpose of the two stage set-up is that the input space for each verbalizer is obvious: it's simply the name of its semiotic class. As such, we only need to write our grammar to recognize its class, remove tokens accordingly, and then manage the attributes of each semiotic token."
   ]
  },
  {
   "cell_type": "markdown",
   "metadata": {
    "id": "et1GgmBuAWzY"
   },
   "source": [
    "We will begin as we did with our classifier and create a class to inherit from the `GraphFST` utility class:"
   ]
  },
  {
   "cell_type": "code",
   "execution_count": null,
   "metadata": {
    "id": "NNKpgWtkAgEW"
   },
   "outputs": [],
   "source": [
    "class CardinalFst(GraphFst):\n",
    "  def __init__(self):\n",
    "    super().__init__(name=\"cardinal\", kind=\"verbalize\")"
   ]
  },
  {
   "cell_type": "markdown",
   "metadata": {
    "id": "OyAV39NsAqSN"
   },
   "source": [
    "One of the useful aspects of the `GraphFst` utility is that it already possesses a built in graph that will recognize and remove semiotic tokens: `delete_tokens`. As such we need only concern ourselves with managing the properties of the Cardinal class:\n",
    "- `integers`\n",
    "- `negative`\n",
    "\n",
    "Here, the desired written format of your chosen language will dictate how you proceed. For French, we have the following rules for Cardinal numbers:\n",
    "- A negative sign is written before the numeral.\n",
    "- Cardinal numbers representing quantities (e.g. \"mille euros\"/ \"one thousand dollars\") are written with spaces in-between every three digits. (e.g. `1 000`)\n",
    "- Cardinal numbers representing place in a sequence or addresses (\"page mille\"/\"page one thousand\") are written without spacing. (`1000`)\n",
    "\n",
    "The first property seems easy enough to handle: write a grammar that simply removes the `negative` formatting, leaving only `-`. (Recall that our Classifier only inserted the string if it was present.) \n",
    "\n",
    "For the final two, we may note that our intention to develop WFSTs for the Decimal, Measure, and Money classes already will cover most desired quantities. As such, we can leave the issue of spacing to those instances and let the Cardinal WFST default to the non-spacing case. (Note that this will be helpful with Time, Date, Telephone, Electronic, and Ordinal classes as they will not use the spacing format either. It is usually better to reserve specific formatting rules to other classes and let the Cardinal serve as a default.)\n",
    "\n",
    "As such, we just need our WFST to remove the `integer` property and `negative` property (if it occurs). These can be managed through the `pynutil.delete` function, as seen in the following:\n"
   ]
  },
  {
   "cell_type": "code",
   "execution_count": null,
   "metadata": {
    "colab": {
     "base_uri": "https://localhost:8080/",
     "height": 368
    },
    "id": "6MF2I6SLU7nf",
    "outputId": "0437c4af-5c96-4122-8af0-ca37723c7228"
   },
   "outputs": [],
   "source": [
    "class CardinalFst(GraphFst):\n",
    "  def __init__(self):\n",
    "    super().__init__(name=\"cardinal\", kind=\"verbalize\")\n",
    "    \n",
    "    # Removes the negative attribute and leaves the sign if occurs\n",
    "    optional_sign = pynini.closure(\n",
    "            pynutil.delete(\"negative:\")\n",
    "            + delete_space\n",
    "            + pynutil.delete(\"\\\"\")\n",
    "            + pynini.accep(\"-\")\n",
    "            + pynutil.delete(\"\\\"\")\n",
    "            + delete_space,\n",
    "            0,\n",
    "            1,\n",
    "        )\n",
    "    \n",
    "    # removes integer aspect\n",
    "    graph = (\n",
    "            pynutil.delete(\"integer:\")\n",
    "            + delete_space\n",
    "            + pynutil.delete(\"\\\"\")\n",
    "            + pynini.closure(NEMO_DIGIT, 1) # Accepts at least one digit\n",
    "            + pynutil.delete(\"\\\"\")\n",
    "        )\n",
    "      \n",
    "    graph = optional_sign + graph # concatenates two properties\n",
    "\n",
    "    delete_tokens = self.delete_tokens(graph) # removes semiotic class tag\n",
    "\n",
    "    self.fst = delete_tokens.optimize()"
   ]
  },
  {
   "cell_type": "markdown",
   "metadata": {
    "id": "QSX2KlZJbRAA"
   },
   "source": [
    "Let's see if it will properly render a given token:"
   ]
  },
  {
   "cell_type": "code",
   "execution_count": null,
   "metadata": {
    "id": "JxaLm2k0bYIJ"
   },
   "outputs": [],
   "source": [
    "cardinal = CardinalFst().fst\n",
    "example = 'cardinal { negative: \"-\" integer: \"204\" }'\n",
    "\n",
    "apply_fst(example, cardinal)"
   ]
  },
  {
   "cell_type": "markdown",
   "metadata": {
    "id": "Bc0-QCBHWg-8"
   },
   "source": [
    "That's it! We've now completed all aspects of our `CardinalFst` from grammar writing to Verbalization. While we still have quite a few semiotic classes left, you will find that they build off the `CardinalFst` quite easily, making progression much simpler and straightforward.\n",
    "\n",
    "Before proceeding, there are two things to note:\n",
    "- `delete_tokens` is called on the completed graph, despite the token class occurring first in the tokenized string. This is because the function intersects with an initial WFST that deletes the tags. As such, the function must be passed a completed graph.\n",
    "- In our initial example, all tokens were enclosed within a `token` category. Insertion and deletion of this category is managed by the main [Classifier](#tokenize-and-classify) and [Verbalizer](#verbalize-and-verbalize-final) respectively and is not a concern during individual class grammar development.\n",
    "- Earlier in the tutorial we noted that NeMo ITN permutates all WFSTs unless the `preserve_order` tag is passed as part of the Classifier. This allows you to ignore possible variation in designing the verbalizer and focus on whatever form of processing is easiest for the grammar. That is, the decision to process the `negative` property before the `integer` property is not chosen because of a consequence of the French language but instead because it is easier to write out with `pynini`. \n",
    "- Conversely, if your language is completely invariant in this regard, it may be more efficient to pass `preserve_order` through the Classifier and manage the property here in the Verbalizer. This allows NeMo ITN to avoid building states and arcs for each permutation, reducing graph size and compiling time."
   ]
  },
  {
   "cell_type": "markdown",
   "metadata": {
    "id": "aFUrbSdJ8Wk7"
   },
   "source": [
    "# Ordinal WFST <a id=\"ordinal-wfst\"></a>"
   ]
  },
  {
   "cell_type": "markdown",
   "metadata": {
    "id": "w1b0Z7f5Z9Ar"
   },
   "source": [
    "Ordinals is the class of numbers used for enumerating order or placement of entities in a series. In some languages, they are simply derivations of cardinal numbers. For instance, English enumerates order as `first, second, third, fourth, fifth....` After the third ordinal, they become a regular pattern of `cardinal + 'th'`.\n",
    "\n",
    "Meanwhile, other languages may reserve specific counting systems for ordinals. For example, while Korean uses a Chinese derived counting system for several Cardinal related tasks, it uses derivations from a native counting system for ordering:\n",
    "\n",
    "**Cardinal**/**Ordinal** = **English**\n",
    "- il/cheot-jae = \"First\"\n",
    "- i/dul-jae = \"Second\"\n",
    "- sam/set-jae = \"Third\"\n",
    "- sa/net-jae = \"Fourth\"\n",
    "- o/daseot-jae = \"Fifth\"\n",
    "\n",
    "If your language is of the latter variety, you will likely need to begin development of Ordinal WFST by repeating Cardinal WFST development before proceeding. (Or make it part of your previous Cardinal WFST and combining with a `union` operation.) While you can extend coverage to the level of Cardinal WFST, you will find most Ordinals to be sufficiently covered by only enumerating to a few hundreds. (e.g. Is it common in your language to speak of the \"one millionth\" in an order and/or write out `1,000,000th`?)\n",
    "\n",
    "For this portion of the tutorial, we will focus on the first type of ordinals - those that primarily derived by altering Cardinals."
   ]
  },
  {
   "cell_type": "markdown",
   "metadata": {
    "id": "oq_xA8NPiANw"
   },
   "source": [
    "## Grammar"
   ]
  },
  {
   "cell_type": "markdown",
   "metadata": {
    "id": "lhjcQS6oiD_w"
   },
   "source": [
    "Continuing with our example language, we first begin by laying out our expected inputs and pinpointing a regular pattern to guide our WFSTs. We note the following examples:\n",
    "\n",
    "  **English = French**\n",
    "  - \"first\" = \"premier/première\"\n",
    "  - \"second\" = \"second/seconde/deuxième\"\n",
    "  - \"third\" = \"troisième\"\n",
    "  - \"fourth\" = \"quatrième\"\n",
    "  - \"fifth\" = \"cinquième\"\n",
    "  - \"sixth\" = \"sixième\"\n",
    "  - \"seventh\" = \"septième\"\n",
    "\n",
    "From our examples inputs, it appears that spelling of French Ordinals follows a general format of: `cardinal + ième`. The only exceptions appear to be in the case of the first and second Ordinals - for which completely different roots appear - and the fourth and the fifth Ordinals - where the former drops the \"e\" at the end of the root (`quatre -> quatr`) and the latter appends a \"u\" (`cinq -> cinqu`). \n",
    "\n",
    "For the expected outputs, we observe the following examples:\n",
    "  - \"premier/première\" -> `1ᵉʳ/1ʳᵉ`\n",
    "  - \"second/seconde\" -> `2ᵈ/2ᵈᵉ`\n",
    "  - \"deuxième\" -> `2ᵉ`\n",
    "  - \"troisième\" -> `3ᵉ`\n",
    "  - \"quatrième\" -> `4ᵉ`\n",
    "  - \"cinquième\" -> `5ᵉ`\n",
    "  - \"sixième\" -> `6ᵉ`\n",
    "  - \"septième\" -> `7ᵉ`\n",
    "\n",
    "It appears that the output is simply the cardinal number of the root with an associated superscript. Since we have already constructed the Cardinal WFST, this means that the job of constructing an Ordinal WFST is simply a case of recognizing the cardinal root for the input and then utilizing a preconstructed Cardinal grammar to render the proper form alongside an associated superscript. That is, our tasks are to:\n",
    "- Identify the proper superscript for the ordinal\n",
    "- Change the ordinal back into a cardinal\n",
    "- Use the Cardinal WFST to transform the cardinal into normalized form\n",
    "- Properly render the ordinal using the normalized cardinal and proper superscript\n",
    "\n",
    "As information regarding the superscript will need to be conveyed through development of the Classifier, we will begin with creating the grammar necessary for rendering the ordinal as its cardinal root.  \n",
    "\n"
   ]
  },
  {
   "cell_type": "markdown",
   "metadata": {
    "id": "AOUVZhiwT7hE"
   },
   "source": [
    "### Stripping Suffixes"
   ]
  },
  {
   "cell_type": "markdown",
   "metadata": {
    "id": "5nw0_lOTsEik"
   },
   "source": [
    "Since French forms Ordinals by appending a suffix to Cardinals, we should start by creating a WFST to remove the suffix. Assuming that our grammar processes one token at a time, this means that we just need an WFST that will accept all tokens that end with \"ième\" and then delete the suffix from that token:"
   ]
  },
  {
   "cell_type": "code",
   "execution_count": null,
   "metadata": {
    "id": "Rk89LhsxsHTO"
   },
   "outputs": [],
   "source": [
    "strip_morpheme = pynutil.delete(\"ième\") # deletes suffix\n",
    "graph_strip_morpheme = NEMO_SIGMA + strip_morpheme # accepts all strings until passed suffix, then deletes suffix"
   ]
  },
  {
   "cell_type": "markdown",
   "metadata": {
    "id": "pLg-PzdntV4N"
   },
   "source": [
    "Now we can create a graph that permits all characters in a word token and deletes the ordinal suffix. (Note that this also means that the graph won't accept tokens without the suffix, helping us avoid false inputs.) \n",
    "\n",
    "We can now intersect this graph with our Cardinal WFST to now strip the suffixes from ordinals and treat them as cardinals. However, recall that our `CardinalFst` also inserted its own class tag. Obviously, we do not want to do this here as it will disrupt the formatting of the token. Instead, we should create a new subgraph *within* the `CardinalFst` class that will only produce the cardinals without tokens."
   ]
  },
  {
   "cell_type": "code",
   "execution_count": null,
   "metadata": {},
   "outputs": [],
   "source": [
    "class CardinalFst(GraphFst):\n",
    "    def __init__(self):\n",
    "        super().__init__(name=\"cardinal\", kind=\"classify\")\n",
    "        \n",
    "        ### Cardinal Grammar....\n",
    "        ### .....\n",
    "        graph = graph_trillions | zero \n",
    "\n",
    "        ### Formatting grammar....\n",
    "        ### .....\n",
    "        graph = graph @ clean_cardinal\n",
    "        \n",
    "        ### NEW GRAPH\n",
    "        self.just_cardinals = graph # will produce cardinals without formatting\n",
    "\n",
    "        ### Token insertion\n",
    "        optional_minus_graph = pynini.closure(\n",
    "        pynutil.insert(\"negative: \") + pynini.cross(\"moins\", \"\\\"-\\\"\") + \" \", 0, 1\n",
    "          )\n",
    "\n",
    "        final_graph = optional_minus_graph + pynutil.insert(\"integer: \\\"\") + graph + pynutil.insert(\"\\\"\")\n",
    "\n",
    "        final_graph = self.add_tokens(final_graph)\n",
    "\n",
    "        self.fst = final_graph"
   ]
  },
  {
   "cell_type": "markdown",
   "metadata": {},
   "source": [
    "Now we call it for our graph:"
   ]
  },
  {
   "cell_type": "code",
   "execution_count": null,
   "metadata": {
    "id": "vxDgBa4_t1nD"
   },
   "outputs": [],
   "source": [
    "graph_cardinal = CardinalFst().just_cardinals \n",
    "graph_ordinal_regular_suffix = graph_strip_morpheme @ graph_cardinal"
   ]
  },
  {
   "cell_type": "markdown",
   "metadata": {
    "id": "hSpk5M7BuXRz"
   },
   "source": [
    "Let's see if it works and gives us the desired cardinal:"
   ]
  },
  {
   "cell_type": "code",
   "execution_count": null,
   "metadata": {
    "id": "7cJ7fieouY2r"
   },
   "outputs": [],
   "source": [
    "example = \"sixième\" # dervied from six/6\n",
    "apply_fst(example, graph_ordinal_regular_suffix)"
   ]
  },
  {
   "cell_type": "markdown",
   "metadata": {
    "id": "GtEuV7sOuxek"
   },
   "source": [
    "Now we can consider the edge cases. Beyond the first and second ordinals, French exhibits irregular behavior in the following cases:\n",
    "- If the cardinal root ends with an \"e\", the \"e\" is dropped before adding the suffix (e.g. \"quatrième\"). \n",
    "- Cardinals ending with \"cinq\", \"neuf\", and \"dix\" change their endings to \"cinqu\", \"neuv\" , and \"diz\" before appending the suffix, respectively. \n",
    "\n",
    "We could start by proposing a WFST that replaces the suffix \"ième\" with \"e\" and then compose this onto the Cardinal WFST. If it is a legitimate cardinal, then there will be a path through CardinalFST and the integer will be rendered as normal. \n",
    "\n",
    "Meanwhile, the case of \"dix\", \"cinq\", and \"neuf\" would each require a distinct WFST as they are each a consequence of different rules of orthography and phonology. Like the case with \"e\", we could change each back to its root and then see if the CardinalWFST will permit a path with the new input. \n",
    "\n",
    "It is at this point that we can do a cost-benefit analysis and realize that all these cases can be managed by an explicit `string_map/string_file`:"
   ]
  },
  {
   "cell_type": "code",
   "execution_count": null,
   "metadata": {
    "id": "_9KTNQeIw4sq"
   },
   "outputs": [],
   "source": [
    "graph_root_change = pynini.string_map([(\"quatrième\", \"quatre\"),\n",
    "                                  (\"cinquième\",\t\"cinq\"),\n",
    "                                  (\"neuvième\",\t\"neuf\"),\n",
    "                                  (\"onzième\",\t\"onze\"),\n",
    "                                  (\"douzième\",\t\"douze\"),\n",
    "                                  (\"treizième\",\t\"treize\"),\n",
    "                                  (\"quatorzième\",\t\"quatorze\"),\n",
    "                                  (\"quinzième\",\t\"quinze\"),\n",
    "                                  (\"seizième\",\t\"seize\"),\n",
    "                                  (\"trentième\",\t\"trente\"),\n",
    "                                  (\"quarantième\",\t\"quarante\"),\n",
    "                                  (\"cinquantième\",\t\"cinquante\"),\n",
    "                                  (\"soixantième\",\t\"soixante\"),\n",
    "                                  (\"millième\",\t\"mille\"),\n",
    "])"
   ]
  },
  {
   "cell_type": "markdown",
   "metadata": {
    "id": "eo2_keFVqaY4"
   },
   "source": [
    "We could then concatenate these with a WFST that accepts all tokens with these endings and then change the endings as desired. These will provide the cardinal roots just as effectively. "
   ]
  },
  {
   "cell_type": "markdown",
   "metadata": {
    "id": "O7I29ezmxylx"
   },
   "source": [
    "The same can be said for \"premier/première\" and \"second/seconde\":"
   ]
  },
  {
   "cell_type": "code",
   "execution_count": null,
   "metadata": {
    "id": "3JZoz51VyGS6"
   },
   "outputs": [],
   "source": [
    "graph_firsts = pynini.string_map([(\"premier\", \"un\"),(\"première\", \"un\")])\n",
    "graph_seconds = pynini.string_map([(\"second\", \"deux\"),(\"seconde\", \"deux\")])"
   ]
  },
  {
   "cell_type": "markdown",
   "metadata": {
    "id": "NJ9BGGAwyTQ5"
   },
   "source": [
    "*Note: We graph separately to manage their different superscripts later on.*\n",
    "\n",
    "Depending on your language of focus, the choice of implicitly reversing the root token or explicitly mapping back to root will be the most efficient, but it is worth considering both options if only to check your understanding of the language."
   ]
  },
  {
   "cell_type": "markdown",
   "metadata": {
    "id": "8PgVwDRRq9gr"
   },
   "source": [
    "Putting our grammar together, we have:"
   ]
  },
  {
   "cell_type": "code",
   "execution_count": null,
   "metadata": {
    "id": "ko2kAeKwrRSH"
   },
   "outputs": [],
   "source": [
    "strip_morpheme = pynutil.delete(\"ième\") # deletes suffix\n",
    "\n",
    "graph_root_change = pynini.string_map([(\"quatrième\", \"quatre\"),\n",
    "                                  (\"cinquième\",\t\"cinq\"),\n",
    "                                  (\"neuvième\",\t\"neuf\"),\n",
    "                                  (\"onzième\",\t\"onze\"),\n",
    "                                  (\"douzième\",\t\"douze\"),\n",
    "                                  (\"treizième\",\t\"treize\"),\n",
    "                                  (\"quatorzième\",\t\"quatorze\"),\n",
    "                                  (\"quinzième\",\t\"quinze\"),\n",
    "                                  (\"seizième\",\t\"seize\"),\n",
    "                                  (\"trentième\",\t\"trente\"),\n",
    "                                  (\"quarantième\",\t\"quarante\"),\n",
    "                                  (\"cinquantième\",\t\"cinquante\"),\n",
    "                                  (\"soixantième\",\t\"soixante\"),\n",
    "                                  (\"millième\",\t\"mille\"),\n",
    "])\n",
    "\n",
    "# Component will accept all tokens that end with desired strings\n",
    "graph_get_cardinal = NEMO_SIGMA + (strip_morpheme | graph_root_change) \n",
    "\n",
    "graph_firsts = pynini.string_map([(\"premier\", \"un\"),(\"première\", \"un\")])\n",
    "graph_seconds = pynini.string_map([(\"second\", \"deux\"),(\"seconde\", \"deux\")])\n",
    "\n",
    "graph_get_cardinal = pynini.union(graph_firsts, graph_seconds, graph_get_cardinal) \n",
    "\n",
    "graph_cardinal = CardinalFst().just_cardinals\n",
    "\n",
    "graph_ordinal = graph_get_cardinal @ graph_cardinal"
   ]
  },
  {
   "cell_type": "code",
   "execution_count": null,
   "metadata": {
    "id": "ESxY3LsCdE8q"
   },
   "outputs": [],
   "source": [
    "apply_fst(\"sixième\", graph_ordinal)\n",
    "apply_fst(\"première\", graph_ordinal)\n",
    "apply_fst(\"seconde\", graph_ordinal)"
   ]
  },
  {
   "cell_type": "markdown",
   "metadata": {
    "id": "qo_g8UdoUFJB"
   },
   "source": [
    "## Classifier"
   ]
  },
  {
   "cell_type": "markdown",
   "metadata": {
    "id": "kemhdKAjzEIa"
   },
   "source": [
    "Now that we've found a way to pass the work of the Ordinal grammar back onto the Cardinal grammar, we can move onto the Classifier. Like before, we need to inherit from `GraphFst` to properly insert token formatting and required attributes. As well, we will again use the `integer` property to tag our digit string.\n",
    "\n",
    "Indeed, the only major difference between the Ordinal Classifier and the Cardinal Classifier is the replacement of optional `negative` attribute with the `morphosyntactic_feature` attribute to indicate the superscript function."
   ]
  },
  {
   "cell_type": "markdown",
   "metadata": {
    "id": "EHM4Y3TW2nXT"
   },
   "source": [
    "Since we are relying on the `CardinalFst` class in our grammar, we want to consider how to instantiate an instance of it. Since our ultimate goal is to build a Classifier that unites all semiotic classes, it makes sense to simply use the `CardinalFst` that we will need to call for our ITN and pass it as an argument to our new class."
   ]
  },
  {
   "cell_type": "code",
   "execution_count": null,
   "metadata": {
    "colab": {
     "base_uri": "https://localhost:8080/",
     "height": 273
    },
    "id": "KsmPhWSa3LF_",
    "outputId": "9e881ca9-a926-4249-dda8-9c52175569b5"
   },
   "outputs": [],
   "source": [
    "def __init__(self, cardinal: GraphFst):\n",
    "        super().__init__(name=\"ordinal\", kind=\"classify\")"
   ]
  },
  {
   "cell_type": "markdown",
   "metadata": {
    "id": "CtBQ-udB3S5Q"
   },
   "source": [
    "To clear up the namespace, we will now be importing from the NeMo implementation of `CardinalFst` for French."
   ]
  },
  {
   "cell_type": "code",
   "execution_count": null,
   "metadata": {
    "id": "L-JAcidf4QQg"
   },
   "outputs": [],
   "source": [
    "from nemo_text_processing.inverse_text_normalization.fr.taggers.cardinal import CardinalFst\n",
    "\n",
    "class OrdinalFst(GraphFst):\n",
    "  def __init__(self, cardinal: GraphFst):\n",
    "          super().__init__(name=\"ordinal\", kind=\"classify\")\n",
    "          graph_cardinal = cardinal.graph_no_exception # NeMo equivalent to self.just_cardinals"
   ]
  },
  {
   "cell_type": "markdown",
   "metadata": {
    "id": "FQfkAqZavCAB"
   },
   "source": [
    "We now add in our grammar:"
   ]
  },
  {
   "cell_type": "code",
   "execution_count": null,
   "metadata": {
    "id": "uUQ4BLuivGut"
   },
   "outputs": [],
   "source": [
    "class OrdinalFst(GraphFst):\n",
    "  def __init__(self, cardinal: GraphFst):\n",
    "      super().__init__(name=\"ordinal\", kind=\"classify\")\n",
    "      graph_cardinal = cardinal.graph_no_exception # may replace\n",
    "\n",
    "      strip_morpheme = pynutil.delete(\"ième\") # deletes suffix\n",
    "\n",
    "      graph_root_change = pynini.string_map([(\"quatrième\", \"quatre\"),\n",
    "                                (\"cinquième\",\t\"cinq\"),\n",
    "                                (\"neuvième\",\t\"neuf\"),\n",
    "                                (\"onzième\",\t\"onze\"),\n",
    "                                (\"douzième\",\t\"douze\"),\n",
    "                                (\"treizième\",\t\"treize\"),\n",
    "                                (\"quatorzième\",\t\"quatorze\"),\n",
    "                                (\"quinzième\",\t\"quinze\"),\n",
    "                                (\"seizième\",\t\"seize\"),\n",
    "                                (\"trentième\",\t\"trente\"),\n",
    "                                (\"quarantième\",\t\"quarante\"),\n",
    "                                (\"cinquantième\",\t\"cinquante\"),\n",
    "                                (\"soixantième\",\t\"soixante\"),\n",
    "                                (\"millième\",\t\"mille\"),\n",
    "        ])\n",
    "      \n",
    "      # Component will accept all tokens that end with desired strings\n",
    "      graph_get_cardinal = NEMO_SIGMA + (strip_morpheme | graph_root_change) \n",
    "\n",
    "      graph_firsts = pynini.string_map([(\"premier\", \"un\"),(\"première\", \"un\")])\n",
    "      graph_seconds = pynini.string_map([(\"second\", \"deux\"),(\"seconde\", \"deux\")])\n",
    "\n",
    "      graph_get_cardinal = pynini.union(graph_firsts, graph_seconds, graph_get_cardinal) \n",
    "\n",
    "      graph_ordinal = graph_get_cardinal @ graph_cardinal\n"
   ]
  },
  {
   "cell_type": "markdown",
   "metadata": {
    "id": "F_6EXPRMvnp2"
   },
   "source": [
    "Now we come to the `morphosyntactic_features` property - a linguistic term for aspects of a word related to grammar. If intending to deploy your WFST through Sparrowhawk, this is the only ordinal property that is permitted (outside of the universal properties like `preserve_order`) and thus must carry all information regarding how to properly normalize the ordinal. (If Sparrowhawk deployment is not necessary, you may add additional properties to the tag.)\n",
    "\n",
    "How should we convey this information? Since the Verbalizer will be the main interface for our tags, it really does not matter - so long as we can reliably process the features. For the purposes of French, we just need `morphosyntactic_features` to decide the following:\n",
    "- Insert the specific superscripts for \"premier/première\" or \"second/seconde\"\n",
    "- Insert \"ᵉ\" otherwise\n",
    "\n",
    "We will also introduce another aspect of French Ordinals: they can be either plural or singular, identified by the suffix \"s\" on input and superscript \"ˢ\" on output. As such, our `morphosyntactic_features` should also decide the additional property:\n",
    "- Insert the plural superscript "
   ]
  },
  {
   "cell_type": "markdown",
   "metadata": {
    "id": "atctz6p-2GtV"
   },
   "source": [
    "Since the default superscript is near universal, we will just specify this in our WFST and focus on the second and first ordinals as specific cases. We will create a `graph_morpheme` component that inserts the default superscript - indicated with a standard \"e\" to avoid possible encoding issues. We will then append a WFST that will graph any possible plural marker - \"s\" - as part the `morphosyntactic_features`. "
   ]
  },
  {
   "cell_type": "code",
   "execution_count": null,
   "metadata": {
    "id": "ui99osyP2UuQ"
   },
   "outputs": [],
   "source": [
    "graph_morpheme = pynutil.insert(\"e\") # Insert e superscript\n",
    "graph_plural = pynini.closure(pynini.accep(\"s\"), 0, 1) # We create an acceptor since we must process the possible \"s\"\n",
    "\n",
    "graph_morpheme_component = graph_morpheme + graph_plural\n",
    "\n",
    "graph_morphosyntactic_features = (pynutil.insert(\" morphosyntactic_features: \\\"\") \n",
    "      + graph_morpheme_component\n",
    "        )"
   ]
  },
  {
   "cell_type": "markdown",
   "metadata": {
    "id": "QAlqubA25gq0"
   },
   "source": [
    "Introducing the `integer` feature:"
   ]
  },
  {
   "cell_type": "code",
   "execution_count": null,
   "metadata": {
    "id": "rs2TyIBc5la6"
   },
   "outputs": [],
   "source": [
    "graph_reg_ordinals = graph_get_cardinal @ graph_cardinal # Rewriting ordinals to remove the first and second ordinal.\n",
    "\n",
    "graph_ordinal = pynutil.insert(\"integer: \\\"\") + graph_reg_ordinals + pynutil.insert(\"\\\"\")\n",
    "graph_ordinal += graph_morphosyntactic_features"
   ]
  },
  {
   "cell_type": "markdown",
   "metadata": {
    "id": "xoqk20Pi2gT8"
   },
   "source": [
    "For the first and second ordinals, we can explicitly state their mappings, as these occurrences are invariable. (First and second ordinals do not need to accommodate being the endings of other terms.) As such, we can just have mappings from the token to the superscripts."
   ]
  },
  {
   "cell_type": "code",
   "execution_count": null,
   "metadata": {
    "id": "54aqdH_P63Ea"
   },
   "outputs": [],
   "source": [
    "firsts = pynini.string_map([(\"premier\", \"er\"), (\"première\",\"re\")])\n",
    "firsts += graph_plural # Still accepts plural marker in superscript\n",
    "seconds = pynini.string_map([(\"second\", \"d\"),(\"seconde\", \"de\")])\n",
    "seconds += graph_plural \n",
    "\n",
    "graph_firsts = pynutil.insert(\"integer: \\\"1\\\" morphosyntactic_features: \\\"\") + firsts\n",
    "graph_seconds = pynutil.insert(\"integer: \\\"2\\\" morphosyntactic_features: \\\"\") + seconds"
   ]
  },
  {
   "cell_type": "markdown",
   "metadata": {
    "id": "D2vQ4m7o7p84"
   },
   "source": [
    "Placing them in our class:"
   ]
  },
  {
   "cell_type": "code",
   "execution_count": null,
   "metadata": {
    "id": "w_JKT8JMf-Mz"
   },
   "outputs": [],
   "source": [
    "class OrdinalFst(GraphFst):\n",
    "  def __init__(self, cardinal: GraphFst):\n",
    "      super().__init__(name=\"ordinal\", kind=\"classify\")\n",
    "      graph_cardinal = cardinal.graph_no_exception # may replace\n",
    "\n",
    "      strip_morpheme = pynutil.delete(\"ième\") # deletes suffix\n",
    "\n",
    "      graph_root_change = pynini.string_map([(\"quatrième\", \"quatre\"),\n",
    "                                (\"cinquième\",\t\"cinq\"),\n",
    "                                (\"neuvième\",\t\"neuf\"),\n",
    "                                (\"onzième\",\t\"onze\"),\n",
    "                                (\"douzième\",\t\"douze\"),\n",
    "                                (\"treizième\",\t\"treize\"),\n",
    "                                (\"quatorzième\",\t\"quatorze\"),\n",
    "                                (\"quinzième\",\t\"quinze\"),\n",
    "                                (\"seizième\",\t\"seize\"),\n",
    "                                (\"trentième\",\t\"trente\"),\n",
    "                                (\"quarantième\",\t\"quarante\"),\n",
    "                                (\"cinquantième\",\t\"cinquante\"),\n",
    "                                (\"soixantième\",\t\"soixante\"),\n",
    "                                (\"millième\",\t\"mille\"),\n",
    "        ])\n",
    "      \n",
    "      # Component will accept all tokens that end with desired strings\n",
    "      graph_get_cardinal = NEMO_SIGMA + (strip_morpheme | graph_root_change) \n",
    "\n",
    "      # Graph will map ordinals beyond second ordinal to their cardinals\n",
    "      graph_reg_ordinals = graph_get_cardinal @ graph_cardinal\n",
    "\n",
    "      # Graphing morphosyntactic_features\n",
    "      graph_morpheme = pynutil.insert(\"e\") # Insert e superscript\n",
    "      graph_plural = pynini.accep(\"s\").ques # ques is equivalent to pynini.closure(, 0, 1)\n",
    "\n",
    "      graph_morpheme_component = graph_morpheme + graph_plural\n",
    "\n",
    "      graph_morphosyntactic_features = (pynutil.insert(\" morphosyntactic_features: \\\"\") \n",
    "      + graph_morpheme_component\n",
    "        )\n",
    "\n",
    "      # Adding in the `integer` property:\n",
    "      graph_ordinal = pynutil.insert(\"integer: \\\"\") + graph_reg_ordinals + pynutil.insert(\"\\\"\")\n",
    "      graph_ordinal += graph_morphosyntactic_features   \n",
    "\n",
    "      # Case of first and second ordinals\n",
    "      firsts = pynini.string_map([(\"premier\", \"er\"), (\"première\",\"re\")])\n",
    "      firsts += graph_plural # Still accepts plural marker in superscript\n",
    "      seconds = pynini.string_map([(\"second\", \"d\"),(\"seconde\", \"de\")])\n",
    "      seconds += graph_plural \n",
    "\n",
    "      graph_firsts = pynutil.insert(\"integer: \\\"1\\\" morphosyntactic_features: \\\"\") + firsts\n",
    "      graph_seconds = pynutil.insert(\"integer: \\\"2\\\" morphosyntactic_features: \\\"\") + seconds\n",
    "\n",
    "      # All together\n",
    "      graph_ordinal = pynini.union(graph_ordinal, graph_firsts, graph_seconds)\n",
    "      self.fst = graph_ordinal.optimize()"
   ]
  },
  {
   "cell_type": "markdown",
   "metadata": {
    "id": "CpGHVg6chmA0"
   },
   "source": [
    "Trying out on some examples:"
   ]
  },
  {
   "cell_type": "code",
   "execution_count": null,
   "metadata": {
    "id": "b5DL3PZRhpc8"
   },
   "outputs": [],
   "source": [
    "cardinal = CardinalFst()\n",
    "ordinal = OrdinalFst(cardinal).fst\n",
    "\n",
    "apply_fst(\"premier\", ordinal)\n",
    "apply_fst(\"premiers\", ordinal)\n",
    "apply_fst(\"seconde\", ordinal)\n",
    "apply_fst(\"douzièmes\", ordinal)\n",
    "apply_fst(\"cent-cinquièmes\", ordinal)"
   ]
  },
  {
   "cell_type": "markdown",
   "metadata": {
    "id": "MNQVgiv-UK29"
   },
   "source": [
    "### Special Tokens"
   ]
  },
  {
   "cell_type": "markdown",
   "metadata": {
    "id": "UdiNAHGh71O9"
   },
   "source": [
    "If you are particularly astute, you may have noticed that we have not closed the quotations around the `morphosyntactic_features` throughout, despite doing so for `integer`. This is not a typo, as there is one more aspect of the Classifier that must be addressed: special cases.\n",
    "\n",
    "For your language, you may notice that there are occasional exceptions to writing rules that are signaled by a specific vocabulary token in a string. As this must be communicated to our Verbalizer, it is important that we signal this vocabulary through our Classifier. \n",
    "\n",
    "For French, this can occur in the normalization of centuries. When using Ordinals to indicate centuries, French commonly writes with Roman numerals. For example:\n",
    "- \"Fifth century\" -> \"cinquième siècle\" -> `Vᵉ siècle`  \n",
    "- \"Twentieth century\" -> \"vintième siècle\" -> `XXᵉ siècle` \n",
    "\n",
    "As such, we must allow our Classifier to pass on the information that \"siècle\" follows an ordinal to our Verbalizer, so it may normalize with Roman numerals. We accomplish this by appending a WFST that accepts special tokens that follow our Ordinals, adding them to our `morphosyntactic_features` attribute with a forward slash to delineate."
   ]
  },
  {
   "cell_type": "code",
   "execution_count": null,
   "metadata": {
    "id": "MsWnT4BfQKcC"
   },
   "outputs": [],
   "source": [
    "special_tokens = pynini.accep(\"siècle\")\n",
    "\n",
    "graph_special_tokens = delete_space + pynutil.insert(\"/\") + special_tokens # We need to delete the space in between this token and the following one.\n",
    "graph_special_tokens = pynini.closure(graph_special_tokens, 0, 1)\n",
    "\n",
    "graph_ordinal += graph_special_tokens + pynutil.insert(\"\\\"\")"
   ]
  },
  {
   "cell_type": "markdown",
   "metadata": {
    "id": "698_n5SFQ_jP"
   },
   "source": [
    "*Once again, it is advised to retain a tsv file in `data` to quickly append these key-words.*\n",
    "\n",
    "Having taken care of the special case, we may now call `add_tokens` and complete the graph (fully written out below)."
   ]
  },
  {
   "cell_type": "code",
   "execution_count": null,
   "metadata": {
    "id": "nZ1dkft0Riou"
   },
   "outputs": [],
   "source": [
    "class OrdinalFst(GraphFst):\n",
    "  def __init__(self, cardinal: GraphFst):\n",
    "      super().__init__(name=\"ordinal\", kind=\"classify\")\n",
    "      graph_cardinal = cardinal.graph_no_exception # may replace\n",
    "\n",
    "      strip_morpheme = pynutil.delete(\"ième\") # deletes suffix\n",
    "\n",
    "      graph_root_change = pynini.string_map([(\"quatrième\", \"quatre\"),\n",
    "                                (\"cinquième\",\t\"cinq\"),\n",
    "                                (\"neuvième\",\t\"neuf\"),\n",
    "                                (\"onzième\",\t\"onze\"),\n",
    "                                (\"douzième\",\t\"douze\"),\n",
    "                                (\"treizième\",\t\"treize\"),\n",
    "                                (\"quatorzième\",\t\"quatorze\"),\n",
    "                                (\"quinzième\",\t\"quinze\"),\n",
    "                                (\"seizième\",\t\"seize\"),\n",
    "                                (\"trentième\",\t\"trente\"),\n",
    "                                (\"quarantième\",\t\"quarante\"),\n",
    "                                (\"cinquantième\",\t\"cinquante\"),\n",
    "                                (\"soixantième\",\t\"soixante\"),\n",
    "                                (\"millième\",\t\"mille\"),\n",
    "        ])\n",
    "      \n",
    "      # Component will accept all tokens that end with desired strings\n",
    "      graph_get_cardinal = NEMO_SIGMA + (strip_morpheme | graph_root_change) \n",
    "\n",
    "      # Graph will map ordinals beyond second ordinal to their cardinals\n",
    "      graph_reg_ordinals = graph_get_cardinal @ graph_cardinal\n",
    "\n",
    "      # Graphing morphosyntactic_features\n",
    "      graph_morpheme = pynutil.insert(\"e\") # Insert e superscript\n",
    "      graph_plural = pynini.accep(\"s\").ques # We create an acceptor since we must process the possible \"s\"\n",
    "\n",
    "      graph_morpheme_component = graph_morpheme + graph_plural\n",
    "\n",
    "      graph_morphosyntactic_features = (pynutil.insert(\" morphosyntactic_features: \\\"\") \n",
    "      + graph_morpheme_component\n",
    "        )\n",
    "\n",
    "      # Adding in the `integer` property:\n",
    "      graph_ordinal = pynutil.insert(\"integer: \\\"\") + graph_reg_ordinals + pynutil.insert(\"\\\"\")\n",
    "      graph_ordinal += graph_morphosyntactic_features   \n",
    "\n",
    "      # Case of first and second ordinals\n",
    "      firsts = pynini.string_map([(\"premier\", \"er\"), (\"première\",\"re\")])\n",
    "      firsts += graph_plural # Still accepts plural marker in superscript\n",
    "      seconds = pynini.string_map([(\"second\", \"d\"),(\"seconde\", \"de\")])\n",
    "      seconds += graph_plural \n",
    "\n",
    "      graph_firsts = pynutil.insert(\"integer: \\\"1\\\" morphosyntactic_features: \\\"\") + firsts\n",
    "      graph_seconds = pynutil.insert(\"integer: \\\"2\\\" morphosyntactic_features: \\\"\") + seconds\n",
    "\n",
    "\n",
    "      # Special tokens\n",
    "      special_tokens = pynini.accep(\"siècle\")\n",
    "\n",
    "      graph_special_tokens = delete_space + pynutil.insert(\"/\") + special_tokens # We need to delete the space in between this token and the following one.\n",
    "      graph_special_tokens = pynini.closure(graph_special_tokens, 0, 1)\n",
    "\n",
    "      graph_ordinal += graph_special_tokens + pynutil.insert(\"\\\"\")\n",
    "\n",
    "      # Finishing\n",
    "      graph_ordinal = self.add_tokens(graph_ordinal)\n",
    "      self.fst = graph_ordinal.optimize()\n"
   ]
  },
  {
   "cell_type": "markdown",
   "metadata": {
    "id": "7a4zBo-YS1QD"
   },
   "source": [
    "## Verbalizer"
   ]
  },
  {
   "cell_type": "markdown",
   "metadata": {
    "id": "zYbrcGyGS2rW"
   },
   "source": [
    "The initial part of the Ordinal Verbalizer is similar to the Cardinal WFST: we simply need to build a Verbalizer that inherits from `GraphFST` and removes the `integer` property tag. "
   ]
  },
  {
   "cell_type": "code",
   "execution_count": null,
   "metadata": {
    "id": "KUv99A_rYjb9"
   },
   "outputs": [],
   "source": [
    "class OrdinalFst(GraphFst):\n",
    "    def __init__(self):\n",
    "        super().__init__(name=\"ordinal\", kind=\"verbalize\")\n",
    "        graph_integer = (\n",
    "            pynutil.delete(\"integer:\")\n",
    "            + delete_space\n",
    "            + pynutil.delete(\"\\\"\")\n",
    "            + pynini.closure(NEMO_DIGIT, 1)\n",
    "            + pynutil.delete(\"\\\"\")\n",
    "        )"
   ]
  },
  {
   "cell_type": "markdown",
   "metadata": {
    "id": "zKCt_EapZXGW"
   },
   "source": [
    "Now we need to manage the `morphosyntactic_features` component. The first steps seem simple enough: delete the property tag and replace the superscript indicators with the actual superscripts. "
   ]
  },
  {
   "cell_type": "code",
   "execution_count": null,
   "metadata": {
    "id": "yoa_mXMLabrU"
   },
   "outputs": [],
   "source": [
    "        # Create mappings for all superscripts\n",
    "        superscript = pynini.union(\n",
    "            pynini.cross(\"e\", \"ᵉ\"),  # only delete first quote since there may be more features\n",
    "            pynini.cross(\"d\", \"ᵈ\"),\n",
    "            pynini.cross(\"r\", \"ʳ\"),\n",
    "            pynini.cross(\"s\", \"ˢ\"),\n",
    "        )\n",
    "\n",
    "        # Append to deletion of feature property. Note that we use plus closure for multiple superscripts.\n",
    "        graph_morphosyntactic_features = pynutil.delete(\" morphosyntactic_features: \\\"\") + superscript.plus"
   ]
  },
  {
   "cell_type": "markdown",
   "metadata": {
    "id": "xOA7_MsUrSJS"
   },
   "source": [
    "### Romanization"
   ]
  },
  {
   "cell_type": "markdown",
   "metadata": {
    "id": "K_SaG0DUa2t7"
   },
   "source": [
    "Now we come to the possible Romanization component. Since we need to graph the superscript components as following the number, we want to design our graph so that `morphosyntactic_features` is the last component of the graph. However, we do not know that we need Romanization until we see the `morphosyntactic_features` component. As such, we need to design our graph such that two options are available initially for an input, but only one allows full traversal."
   ]
  },
  {
   "cell_type": "markdown",
   "metadata": {
    "id": "7dalc-tablG-"
   },
   "source": [
    "![romanization.png](images/romanization.PNG)"
   ]
  },
  {
   "cell_type": "markdown",
   "metadata": {
    "id": "mPTNCddNcEEE"
   },
   "source": [
    "In cases where your WFST decisions are dependent on latter parts of an input string, permitting the union of two separate paths when only one is valid usually assists, as a standard pathing heuristic will only choose the valid path. \n",
    "\n",
    "In the case of French, this would require us to separate our Verbalizer into two parts: one for Arabic numerals and one for Roman numerals. For the Arabic WFST, we simply conclude the graph. "
   ]
  },
  {
   "cell_type": "code",
   "execution_count": null,
   "metadata": {
    "id": "0YSy1PYOcuyD"
   },
   "outputs": [],
   "source": [
    "graph_integer = (\n",
    "            pynutil.delete(\"integer:\")\n",
    "            + delete_space\n",
    "            + pynutil.delete(\"\\\"\")\n",
    "            + pynini.closure(NEMO_DIGIT, 1)\n",
    "            + pynutil.delete(\"\\\"\")\n",
    "        )\n",
    "graph_Arabic = graph_integer + graph_morphosyntactic_features + pynutil.delete(\"\\\"\")"
   ]
  },
  {
   "cell_type": "markdown",
   "metadata": {
    "id": "nnXjUU5Pf7Sh"
   },
   "source": [
    "For the Roman graph, things get a bit trickier. Ideally, we would want to build a WFST that maps each digit of `graph_Arabic` to a Roman equivalent. However, consider the following examples:\n",
    "- 1 -> I\n",
    "- 10 -> X\n",
    "- 11 -> XI\n",
    "- 100 -> C\n",
    "- 101 -> CI\n",
    "- 110 -> CX\n",
    "- 111 -> CXI\n",
    "\n",
    "Since Roman numerals do not preserve powers of ten through digit placement, we will need to design separate FSTs for each digit position and apply them accordingly. As this can quickly become intensive, we will only work to enumerate the Ordinals from 1 to 100. (Note: We are doing this to accommodate centuries; there is little likelihood that any century beyond the 99th will be used in regular strings.)"
   ]
  },
  {
   "cell_type": "markdown",
   "metadata": {
    "id": "3-fQHMc2iQrz"
   },
   "source": [
    "First we design our graphs for converting from Arabic to Roman numerals:"
   ]
  },
  {
   "cell_type": "code",
   "execution_count": null,
   "metadata": {
    "id": "d6PDySykiXTh"
   },
   "outputs": [],
   "source": [
    "digits = pynini.string_map([(\"1\", \"I\"),\n",
    "                          (\"2\",\t\"II\"),\n",
    "                          (\"3\",\t\"III\"),\n",
    "                          (\"4\",\t\"IV\"),\n",
    "                          (\"5\",\t\"V\"),\n",
    "                          (\"6\",\t\"VI\"),\n",
    "                          (\"7\",\t\"VII\"),\n",
    "                          (\"8\",\t\"VIII\"),\n",
    "                          (\"9\",\t\"IX\"),\n",
    "          ])\n",
    "tens = pynini.string_map([(\"1\", \"X\"),\n",
    "                          (\"2\",\t\"XX\"),\n",
    "                          (\"3\",\t\"XXX\"),\n",
    "                          (\"4\",\t\"XL\"),\n",
    "                          (\"5\",\t\"L\"),\n",
    "                          (\"6\",\t\"LX\"),\n",
    "                          (\"7\",\t\"LXX\"),\n",
    "                          (\"8\",\t\"LXXX\"),\n",
    "                          (\"9\",\t\"XC\"),\n",
    "          ])\n",
    "zero = pynutil.delete(\"0\") # No Roman representation for zero."
   ]
  },
  {
   "cell_type": "markdown",
   "metadata": {
    "id": "wb-LmwJdk59m"
   },
   "source": [
    "Now we build two separate filters: one will accept only single digit Arabic numerals and the other will accept two digit Arabic numerals. For this we can use `NEMO_DIGIT`:"
   ]
  },
  {
   "cell_type": "code",
   "execution_count": null,
   "metadata": {
    "id": "DW3oD7Hbli2X"
   },
   "outputs": [],
   "source": [
    "map_one_digit = NEMO_DIGIT\n",
    "map_two_digits = NEMO_DIGIT ** 2 # pynini overloads the exponent function to allow self-concatenation."
   ]
  },
  {
   "cell_type": "markdown",
   "metadata": {
    "id": "xtYKLy9AmJZS"
   },
   "source": [
    "We now build mappings between two digit Arabic numerals and Roman numerals, composing them onto the filters:"
   ]
  },
  {
   "cell_type": "code",
   "execution_count": null,
   "metadata": {
    "id": "dUy7uEUXmT_g"
   },
   "outputs": [],
   "source": [
    "graph_one_digit_romans = NEMO_DIGIT @ digits\n",
    "\n",
    "graph_two_digit_romans = tens + (digits | zero)\n",
    "graph_two_digit_romans = map_two_digits @ graph_two_digit_romans\n",
    "\n",
    "graph_romans = graph_one_digit_romans | graph_two_digit_romans"
   ]
  },
  {
   "cell_type": "markdown",
   "metadata": {
    "id": "JEinyAMdm7RJ"
   },
   "source": [
    "We now take care of the occurrence of \"siècle\" before composing onto `graph_integer`:"
   ]
  },
  {
   "cell_type": "code",
   "execution_count": null,
   "metadata": {
    "id": "ERO19BbynPNX"
   },
   "outputs": [],
   "source": [
    "graph_romans = (graph_integer @ graph_romans) + graph_morphosyntactic_features\n",
    "graph_romans += pynini.cross(\"/\", \" \") + \"siècle\" + pynutil.delete(\"\\\"\")"
   ]
  },
  {
   "cell_type": "markdown",
   "metadata": {
    "id": "zN-fwrCGoToQ"
   },
   "source": [
    "We finalize with a union and calling `delete_tokens`, the complete Verbalizer now being::"
   ]
  },
  {
   "cell_type": "code",
   "execution_count": null,
   "metadata": {
    "id": "kr2wcToAofWB"
   },
   "outputs": [],
   "source": [
    "class OrdinalFst(GraphFst):\n",
    "    def __init__(self):\n",
    "        super().__init__(name=\"ordinal\", kind=\"verbalize\")\n",
    "\n",
    "        # Maps integer and removes attribute\n",
    "        graph_integer = (\n",
    "            pynutil.delete(\"integer:\")\n",
    "            + delete_space\n",
    "            + pynutil.delete(\"\\\"\")\n",
    "            + pynini.closure(NEMO_DIGIT, 1)\n",
    "            + pynutil.delete(\"\\\"\")\n",
    "        )\n",
    "\n",
    "        # Create mappings for all superscripts\n",
    "        superscript = pynini.union(\n",
    "            pynini.cross(\"e\", \"ᵉ\"),  # only delete first quote since there may be more features\n",
    "            pynini.cross(\"d\", \"ᵈ\"),\n",
    "            pynini.cross(\"r\", \"ʳ\"),\n",
    "            pynini.cross(\"s\", \"ˢ\"),\n",
    "        )\n",
    "\n",
    "        # Append to deletion of feature property. Note that we use plus closure for multiple superscripts.\n",
    "        graph_morphosyntactic_features = pynutil.delete(\" morphosyntactic_features: \\\"\") + superscript.plus\n",
    "\n",
    "        # Writing WFST for Arabic\n",
    "        graph_Arabic = graph_integer + graph_morphosyntactic_features + pynutil.delete(\"\\\"\")\n",
    "\n",
    "        # Mapping Roman numerals\n",
    "        digits = pynini.string_map([(\"1\", \"I\"),\n",
    "                          (\"2\",\t\"II\"),\n",
    "                          (\"3\",\t\"III\"),\n",
    "                          (\"4\",\t\"IV\"),\n",
    "                          (\"5\",\t\"V\"),\n",
    "                          (\"6\",\t\"VI\"),\n",
    "                          (\"7\",\t\"VII\"),\n",
    "                          (\"8\",\t\"VIII\"),\n",
    "                          (\"9\",\t\"IX\"),\n",
    "          ])\n",
    "        tens = pynini.string_map([(\"1\", \"X\"),\n",
    "                          (\"2\",\t\"XX\"),\n",
    "                          (\"3\",\t\"XXX\"),\n",
    "                          (\"4\",\t\"XL\"),\n",
    "                          (\"5\",\t\"L\"),\n",
    "                          (\"6\",\t\"LX\"),\n",
    "                          (\"7\",\t\"LXX\"),\n",
    "                          (\"8\",\t\"LXXX\"),\n",
    "                          (\"9\",\t\"XC\"),\n",
    "          ])\n",
    "        zero = pynutil.delete(\"0\") # No Roman representation for zero.\n",
    "\n",
    "        # filters for Roman digits\n",
    "        map_one_digit = NEMO_DIGIT\n",
    "        map_two_digits = NEMO_DIGIT ** 2 # pynini overloads the exponent function to allow self-concatenation.\n",
    "\n",
    "        # Composing onto roman digits\n",
    "        graph_one_digit_romans = NEMO_DIGIT @ digits\n",
    "\n",
    "        graph_two_digit_romans = tens + (digits | zero)\n",
    "        graph_two_digit_romans = map_two_digits @ graph_two_digit_romans\n",
    "\n",
    "        graph_romans = graph_one_digit_romans | graph_two_digit_romans\n",
    "\n",
    "        # Writing WFST for Roman\n",
    "        graph_romans = (graph_integer @ graph_romans) + graph_morphosyntactic_features\n",
    "        graph_romans += pynini.cross(\"/\", \" \") + \"siècle\" + pynutil.delete(\"\\\"\")\n",
    "\n",
    "        # Final composition\n",
    "        graph = (graph_romans | graph_Arabic)\n",
    "\n",
    "        delete_tokens = self.delete_tokens(graph)\n",
    "        self.fst = delete_tokens.optimize()\n"
   ]
  },
  {
   "cell_type": "markdown",
   "metadata": {},
   "source": [
    "Trying out our examples:"
   ]
  },
  {
   "cell_type": "code",
   "execution_count": null,
   "metadata": {},
   "outputs": [],
   "source": [
    "example_regular = 'ordinal { integer: \"12\" morphosyntactic_features: \"es\" }'\n",
    "example_roman = 'ordinal { integer: \"12\" morphosyntactic_features: \"es/siècle\" }'\n",
    "\n",
    "fst = OrdinalFst().fst\n",
    "\n",
    "apply_fst(example_regular, fst)\n",
    "apply_fst(example_roman, fst)"
   ]
  },
  {
   "cell_type": "markdown",
   "metadata": {
    "id": "yBgLhTq9pWZe"
   },
   "source": [
    "We have now completed an Ordinal WFST from the ground up, allowing a separate numbering system for special cases."
   ]
  },
  {
   "cell_type": "markdown",
   "metadata": {
    "id": "-W1-BMVJUXXk"
   },
   "source": [
    "## Final notes"
   ]
  },
  {
   "cell_type": "markdown",
   "metadata": {
    "id": "kR7E64P4pPU_"
   },
   "source": [
    "Before moving on, there are some key takeaways that you may find useful for most (if not all) languages:\n",
    "- Many ordinal systems rely on alteration of Cardinals. Even in the example of Korean, it is using a pre-existing counting system and adding a suffix to indicate ordering. As such, your Ordinal WFST will likely follow this tutorial's structure of changing the Ordinal to its original root and then relying on your Cardinal WFST for the majority of processing.\n",
    "- The `morphosyntactic_features` property will carry the vast majority of information necessary for normalization through your Verbalizer.\n",
    "- While not all writing systems have the same quirk as using Roman numerals in reference to centuries, you will likely find cases in your language when a specific token indicates unique rules for a semiotic class. Carrying this information to the Verbalizer is usually the simplest means of preserving the token while also facilitating normalization. "
   ]
  },
  {
   "cell_type": "markdown",
   "metadata": {
    "id": "Rx8-LuJOUaa5"
   },
   "source": [
    "# Decimal WFST <a id=\"decimal-wfst\"></a>"
   ]
  },
  {
   "cell_type": "markdown",
   "metadata": {
    "id": "D2MRXYxz8TGA"
   },
   "source": [
    "\n",
    "If the Cardinal WFST is the most crucial element of a normalization grammar, the construction of the Decimal WFST is a close second. Much like in the case of constructing Ordinals from Cardinal grammars, many aspects of the Decimal WFST will be reused throughout your other semiotic classes.\n",
    "\n",
    "To get started, you should study the numerical conventions in your language. In particular, you should take note of the following:\n",
    "- How is the decimal component of a number pronounced in your language of focus. (e.g. The English number `1.33` can be verbalized as \"one point three three\" or \"one and thirty three hundredths.\")\n",
    "- What is the punctuation mark used for decimal demarcation? (In North America, several writing systems use `.` while European nations will use `,`.)\n",
    "- Are there general rules regarding pronunciation/formatting of numbers past the decimal demarcation? (e.g. Does your language pronounce each digit or pronounce as a series of three digit numbers?)\n",
    "\n",
    "Such questions will likely require some deep familiarity with the language, and it may benefit to ask a native speaker for some input. Of course, the level of depth is dependent on your needs, but researching these questions will help your normalization system appear more organic."
   ]
  },
  {
   "cell_type": "markdown",
   "metadata": {
    "id": "UsK78ib4N-gb"
   },
   "source": [
    "## Grammar"
   ]
  },
  {
   "cell_type": "markdown",
   "metadata": {
    "id": "p4CLOOA9OAwZ"
   },
   "source": [
    "In the case of French, we have the following guidelines:\n",
    "- French uses the comma ( `,` ) for decimal delineation. It is articulated as \"virgule\".\n",
    "- Decimals can be read as a series of digits or grouped as Cardinal numbers arbitrarily. (e.g. \"`.333` can be \"virgule trois trois trois\" or \"virgule trois-cent-trente-trois\".) \n",
    "\n",
    "As such, our grammar needs to accommodate the following pattern: \n",
    "\n",
    "`cardinal + \"virgule\" + string_of_cardinals`\n",
    "\n",
    "Given our experience with our previous WFSTs, this seems simple enough. We assume we have an instance of CardinalFST available and create a subcomponent to map the integer portion of a decimal:"
   ]
  },
  {
   "cell_type": "code",
   "execution_count": null,
   "metadata": {
    "id": "XSp9FTzhf0XZ"
   },
   "outputs": [],
   "source": [
    "cardinal = CardinalFst().graph_no_exception # NeMo equivalent of just_cardinals\n",
    "\n",
    "# place cardinal under closure to permit values <=1\n",
    "graph_integer = pynini.closure(cardinal, 0, 1)"
   ]
  },
  {
   "cell_type": "markdown",
   "metadata": {
    "id": "bk3_3iawgAZE"
   },
   "source": [
    "Compose it on a subcomponent that detects the delineator \"virgule\":"
   ]
  },
  {
   "cell_type": "code",
   "execution_count": null,
   "metadata": {
    "id": "UMzfAKkngH6z"
   },
   "outputs": [],
   "source": [
    "delete_virgule = pynutil.delete(\"virgule\")\n",
    "graph_decimal = graph_integer + delete_space + delete_virgule"
   ]
  },
  {
   "cell_type": "markdown",
   "metadata": {
    "id": "GXjbtbLYgn17"
   },
   "source": [
    "And permit the occurrence of several strings of cardinals to follow:"
   ]
  },
  {
   "cell_type": "code",
   "execution_count": null,
   "metadata": {
    "id": "LMMNBJz8gtTA"
   },
   "outputs": [],
   "source": [
    "graph_string_of_cardinals = delete_space + graph_cardinal\n",
    "graph_string_of_cardinals = pynini.closure(graph_string_of_cardinals, 1)\n",
    "\n",
    "graph_decimal += graph_string_of_cardinals"
   ]
  },
  {
   "cell_type": "markdown",
   "metadata": {
    "id": "jTgnRLddhGdE"
   },
   "source": [
    "Let us try an example:"
   ]
  },
  {
   "cell_type": "code",
   "execution_count": null,
   "metadata": {
    "id": "D4rjDh0ShJAp"
   },
   "outputs": [],
   "source": [
    "example = \"trois virgule trois cinquante-cinq\" \n",
    "apply_fst(example, graph_decimal) # Should output only the cardinals in the string"
   ]
  },
  {
   "cell_type": "markdown",
   "metadata": {
    "id": "RfD1d9JOioyl"
   },
   "source": [
    "### Ambiguity?"
   ]
  },
  {
   "cell_type": "markdown",
   "metadata": {
    "id": "3IaI1mCIe_6i"
   },
   "source": [
    "Note that our decision to include multiple strings of cardinals after the decimal marker has introduced some ambiguity into our WFST. Consider if a decimal number was followed by an integer series (e.g. `2.5, 5, 6`). Now what should be an application of one DecimalFST and two applications of a CardinalFST can be interpreted as a single DecimalFST application (e.g. `2.556`). What can be done?\n",
    "\n",
    "While we will address this in greater depth later (see [Tokenize and Classify](#tokenize-and-classify)), the short answer is that cases such as these must be calibrated according to use and linguistic intuition. As this is an inherent ambiguity in the language and its writing system, we can never truly remove this possibility without restricting our ability to model the language. However, we can rely on a few logical assumptions to guide our decision making:\n",
    "- Unless the grammar is deployed in a restrictive setting (e.g. a Financial or environment where strings of numbers are often read in series) it's not likely for a valid string to exhibit this level of ambiguity. Speakers typically try to reduce possible ambiguity in their language production and would likely rephrase to avoid issues such as these. [See Grice's maxims](https://en.wikipedia.org/wiki/Cooperative_principle).\n",
    "- While a language may allow a specific string by *rule*, speakers may typically avoid them *in practice* due to conventions or difficulty. In our case, while it may be possible to read `2,100 05` as \"deux virgule dix-mille-cinq\" (\"two point ten-thousand and five\"), it's dubious that a speaker would find such easier to read than \"deux virgule une zéro zéro zéro cinq\". (The place value of large strings tend to take longer to recognize.)\n",
    "\n",
    "While hardly satisfying, these two points will allow us to dismiss *some* worry. With the former observation being outside our grammar's ability to manage, we accommodate the latter point by using an alternate WFST from our CardinalFST: `numbers_up_to_million`. (To utilize in your own language, create a WFST in the Cardinal class right before building up to `graph_millions`. Again, calling `optimize` is advised.)\n"
   ]
  },
  {
   "cell_type": "code",
   "execution_count": null,
   "metadata": {
    "id": "piNe1AWspa4J"
   },
   "outputs": [],
   "source": [
    "cardinal = CardinalFst().numbers_up_to_million\n",
    "\n",
    "# place cardinal under closure to permit values <=1\n",
    "graph_integer = pynini.closure(cardinal, 0, 1)\n",
    "\n",
    "delete_virgule = pynutil.delete(\"virgule\")\n",
    "graph_decimal = graph_integer + delete_space + delete_virgule\n",
    "\n",
    "graph_string_of_cardinals = delete_space + cardinal\n",
    "graph_string_of_cardinals = pynini.closure(graph_string_of_cardinals, 1)\n",
    "\n",
    "graph_decimal += graph_string_of_cardinals"
   ]
  },
  {
   "cell_type": "markdown",
   "metadata": {
    "id": "B1gglt0tfM5V"
   },
   "source": [
    "## Classifier"
   ]
  },
  {
   "cell_type": "markdown",
   "metadata": {
    "id": "fVkOWkncgOZc"
   },
   "source": [
    "Like with our previous WFSTs, the main duty for the classifier is inserting the necessary properties for the semiotic token. For the `decimal` tag, the following properties are used:\n",
    "- `integer_part` - indicates value before decimal marker\n",
    "- `fractional_part` - indicates values after the decimal marker\n",
    "- `negative` - indicates if value is positive or negative (Optional)\n",
    "- `quantity` - designates if decimal is in regards to a specific quantity. (See Quantities.)\n",
    "\n",
    "We can begin by inserting the `integer_part` around our `cardinal` subcomponent and the `fractional_part` around our `graph_string_of_cardinals`"
   ]
  },
  {
   "cell_type": "code",
   "execution_count": null,
   "metadata": {
    "id": "_zw_cDszh-fB"
   },
   "outputs": [],
   "source": [
    "graph_integer = pynutil.insert(\"integer_part: \\\"\") + cardinal + pynutil.insert(\"\\\" \")\n",
    "graph_fractional = pynutil.insert(\"fractional_part: \\\"\") + graph_string_of_cardinals + pynutil.insert(\"\\\"\")"
   ]
  },
  {
   "cell_type": "markdown",
   "metadata": {
    "id": "bxlnn_7tiQMn"
   },
   "source": [
    "We then concatenate them together with a component that recognizes and removes the decimal separator."
   ]
  },
  {
   "cell_type": "code",
   "execution_count": null,
   "metadata": {
    "id": "BxNS9_AwiWHf"
   },
   "outputs": [],
   "source": [
    "graph_integer_or_none = graph_integer | pynutil.insert(\"integer_part: \\\"0\\\" \", weight=.1) # In cases we don't always have an integer preceding\n",
    "graph_decimal_no_sign = graph_integer_or_none + delete_space + pynutil.delete(\"virgule\") + graph_fractional"
   ]
  },
  {
   "cell_type": "markdown",
   "metadata": {
    "id": "b7uGfsi4i5UI"
   },
   "source": [
    "*Note that we allow insertion of 0 if there is no integer to accommodate reading of only decimal values*\n",
    "\n",
    "Now we allow the possibility of negative values. (Recall French uses \"moins\" to indicate the negative.)"
   ]
  },
  {
   "cell_type": "code",
   "execution_count": null,
   "metadata": {
    "id": "VsP79naojQZR"
   },
   "outputs": [],
   "source": [
    "graph_negative = pynini.cross(\"moins\", \"negative: \\\"-\\\" \") + delete_space\n",
    "graph_decimal = graph_negative + graph_decimal_no_sign"
   ]
  },
  {
   "cell_type": "code",
   "execution_count": null,
   "metadata": {
    "id": "QTcvq5HqllqW"
   },
   "outputs": [],
   "source": [
    "example = \"moins deux virgule cent-quatre\"\n",
    "apply_fst(example, graph_decimal)"
   ]
  },
  {
   "cell_type": "markdown",
   "metadata": {
    "id": "FVKuGj_9mZ75"
   },
   "source": [
    "Placing within a `DecimalFst` class, we have:"
   ]
  },
  {
   "cell_type": "code",
   "execution_count": null,
   "metadata": {
    "id": "tXwr32ermesp"
   },
   "outputs": [],
   "source": [
    "class DecimalFst(GraphFst):\n",
    "    def __init__(self, cardinal: GraphFst):\n",
    "        super().__init__(name=\"decimal\", kind=\"classify\")\n",
    "        cardinal = cardinal.numbers_up_to_million\n",
    "        delete_virgule = pynutil.delete(\"virgule\")\n",
    "\n",
    "        graph_integer = pynutil.insert(\"integer_part: \\\"\") + cardinal + pynutil.insert(\"\\\" \") + delete_space\n",
    "        graph_integer_or_none = graph_integer | pynutil.insert(\"integer_part: \\\"0\\\" \", weight=.001) # In cases we don't always have an integer preceding\n",
    "\n",
    "        graph_string_of_cardinals = delete_space + cardinal\n",
    "        graph_string_of_cardinals = pynini.closure(graph_string_of_cardinals, 1)\n",
    "        graph_fractional = pynutil.insert(\"fractional_part: \\\"\") + graph_string_of_cardinals + pynutil.insert(\"\\\"\")\n",
    "\n",
    "        graph_decimal_no_sign = graph_integer_or_none + pynutil.delete(\"virgule\") + graph_fractional \n",
    "\n",
    "        graph_negative = pynini.cross(\"moins\", \"negative: \\\"-\\\" \") + delete_space\n",
    "        graph_negative = pynini.closure(graph_negative, 0, 1)\n",
    "\n",
    "        graph_decimal = graph_negative + graph_decimal_no_sign\n",
    "\n",
    "        graph = self.add_tokens(graph_decimal)\n",
    "        self.fst = graph.optimize()\n",
    "\n"
   ]
  },
  {
   "cell_type": "markdown",
   "metadata": {
    "id": "gjxI5mEKfHLo"
   },
   "source": [
    "### Quantities"
   ]
  },
  {
   "cell_type": "markdown",
   "metadata": {
    "id": "3WuwWPf3py7G"
   },
   "source": [
    "Recalling our earlier remarks regarding convention in language use, you may find a need to adjust the DecimalFst when processing specific values. For instance, consider the following equivalencies from English:\n",
    "- `1,500,000` = \"one million five hundred thousand\" = \"one point five million\" = `1.5 million`\n",
    "- `2,750,000` = \"two million seven hundred and fifty thousand\" = \"two point seven five million\" = `2.75 million`\n",
    "\n",
    "For large numbers, there is a tendency to use the decimal system as though one is describing a quantity. Notably, there is a minimum value for which this is comfortable. (A speaker of English may say \"three point five trillion\" but \"three point five hundred\" comes off as odd.)\n",
    "\n",
    "This behavior can occur in other languages. For example, the amount of `$1,500,000` may be read in French as \"une virgule cinq million de dollars\" (\"one point five million dollars\").  "
   ]
  },
  {
   "cell_type": "markdown",
   "metadata": {
    "id": "RgMBIKlYdsGz"
   },
   "source": [
    "Our Classifier can be made to accommodate this behavior: we simply need to repeat what we did for `OrdinalFst` and set aside several key terms to trigger our model. For French, we will choose all terms added for values greater than a million. (Chosen empirically.)"
   ]
  },
  {
   "cell_type": "code",
   "execution_count": null,
   "metadata": {
    "id": "vEcsUXw5fUEe"
   },
   "outputs": [],
   "source": [
    "suffix = pynini.union(\n",
    "        \"million\",\n",
    "        \"millions\",\n",
    "        \"milliard\",\n",
    "        \"milliards\",\n",
    "        \"billion\",\n",
    "        \"billions\",\n",
    "        \"billiard\",\n",
    "        \"billiards\",\n",
    "        \"trillion\",\n",
    "        \"trillions\",\n",
    "        \"trilliard\",\n",
    "        \"trilliards\",\n",
    "    )"
   ]
  },
  {
   "cell_type": "markdown",
   "metadata": {
    "id": "wIIUAsR-fgQA"
   },
   "source": [
    "We will then need to use a WFST to graph any numbers the precede these amounts. Note, unlike for our `DecimalFst`, we need to permit cardinals as well as decimals. This is because we want to be able to normalize a phrase like \"three million\" to `3 million` as this will be less obtrusive than `3,000,000`.\n",
    "\n",
    "As such, we will call a `CardinalFst` and a `DecimalFst` in for `graph_quantities`. Since these are both utilized for our `DecimalFst`, it would be more efficient to just pass them along as function/class variables."
   ]
  },
  {
   "cell_type": "code",
   "execution_count": null,
   "metadata": {
    "id": "yern-idtycWg"
   },
   "outputs": [],
   "source": [
    "def get_quantity(decimal, cardinal_up_to_thousand):\n",
    "  key_values = pynini.union(\n",
    "        \"million\",\n",
    "        \"millions\",\n",
    "        \"milliard\",\n",
    "        \"milliards\",\n",
    "        \"billion\",\n",
    "        \"billions\",\n",
    "        \"billiard\",\n",
    "        \"billiards\",\n",
    "        \"trillion\",\n",
    "        \"trillions\",\n",
    "        \"trilliard\",\n",
    "        \"trilliards\",\n",
    "    )\n",
    "    # The French WFST that this borrows from has not removed leading zeroes yet.\n",
    "  numbers = cardinal_up_to_thousand @ (\n",
    "      pynutil.delete(pynini.closure(\"0\")) + pynini.difference(NEMO_DIGIT, \"0\") + pynini.closure(NEMO_DIGIT)\n",
    "  )\n",
    "  res = (\n",
    "      pynutil.insert(\"integer_part: \\\"\")\n",
    "      + numbers\n",
    "      + pynutil.insert(\"\\\"\")\n",
    "      + (\n",
    "          pynini.union(delete_hyphen, delete_extra_space)\n",
    "      )  # Can be written either as 'deux-millions' or 'deux millions' depending on whether it registers as a noun or part of cardinal.\n",
    "      + pynutil.insert(\" quantity: \\\"\")\n",
    "      + suffix\n",
    "      + pynutil.insert(\"\\\"\")\n",
    "  )\n",
    "  # Union with decimal to permit either a cardinal or decimal representation.\n",
    "  res |= decimal + delete_extra_space + pynutil.insert(\" quantity: \\\"\") + suffix + pynutil.insert(\"\\\"\")\n",
    "  return res"
   ]
  },
  {
   "cell_type": "markdown",
   "metadata": {
    "id": "uT4LMo8ADBAq"
   },
   "source": [
    "We can now insert this into our Classifier, producing the following:"
   ]
  },
  {
   "cell_type": "code",
   "execution_count": null,
   "metadata": {
    "id": "d2KrCuyGDLwh"
   },
   "outputs": [],
   "source": [
    "class DecimalFst(GraphFst):\n",
    "    def __init__(self, cardinal: GraphFst):\n",
    "        super().__init__(name=\"decimal\", kind=\"classify\")\n",
    "        quantities_cardinal = cardinal.graph_hundreds_component_at_least_one_none_zero_digit\n",
    "        cardinal = cardinal.graph_no_exception\n",
    "        delete_virgule = pynutil.delete(\"virgule\")\n",
    "\n",
    "        graph_integer = pynutil.insert(\"integer_part: \\\"\") + cardinal + pynutil.insert(\"\\\" \") + delete_space\n",
    "        graph_integer_or_none = graph_integer | pynutil.insert(\"integer_part: \\\"0\\\" \", weight=.001) # In cases we don't always have an integer preceding\n",
    "\n",
    "        graph_string_of_cardinals = delete_space + cardinal\n",
    "        graph_string_of_cardinals = pynini.closure(graph_string_of_cardinals, 1)\n",
    "        graph_fractional = pynutil.insert(\"fractional_part: \\\"\") + graph_string_of_cardinals + pynutil.insert(\"\\\"\")\n",
    "\n",
    "        graph_decimal_no_sign = graph_integer_or_none + delete_virgule + graph_fractional \n",
    "\n",
    "        graph_negative = pynini.cross(\"moins\", \"negative: \\\"-\\\" \") + delete_space\n",
    "        graph_negative = pynini.closure(graph_negative, 0, 1)\n",
    "        graph_decimal = graph_negative + graph_decimal_no_sign\n",
    "\n",
    "        # Union default decimal with version that accepts quantities\n",
    "        graph_decimal |= graph_negative + get_quantity(\n",
    "            graph_decimal_no_sign, quantities_cardinal\n",
    "        )\n",
    "        final_graph = self.add_tokens(graph_decimal)\n",
    "        self.fst = final_graph.optimize()"
   ]
  },
  {
   "cell_type": "code",
   "execution_count": null,
   "metadata": {
    "id": "cD-eKqO6qTyh"
   },
   "outputs": [],
   "source": [
    "cardinal = CardinalFst()\n",
    "decimal = DecimalFst(cardinal).fst\n",
    "example = \"trois virgule cent-quatre billion\"\n",
    "apply_fst(example, decimal)"
   ]
  },
  {
   "cell_type": "markdown",
   "metadata": {
    "id": "HiSLKF3RfRZA"
   },
   "source": [
    "## Verbalizer"
   ]
  },
  {
   "cell_type": "markdown",
   "metadata": {
    "id": "QnkOV5FlteQA"
   },
   "source": [
    "As before, the Verbalizer is responsible for removing the formatting and rendering a given token in conventional form. As the process remains similar to  Ordinals and Cardinals (deleting strings in a regular matter) we will instead focus on a unique concern for `DecimalFst`: numeral spacing.\n",
    "\n",
    "For some writing systems, decimal numbers and other strings are typically not written as a single string, instead using punctuation to group numbers for clarity. For example, in the United States, integer digits greater than a thousand are separated by commas for every three digits:\n",
    "- `12345.678` -> `12,345.678`\n",
    "\n",
    "A similar rule occurs in French, save it employs spaces on each side of the decimal marker:\n",
    "- `12345,6789` -> `12 345,678 9`"
   ]
  },
  {
   "cell_type": "markdown",
   "metadata": {
    "id": "2h4WQZ1a4Cpc"
   },
   "source": [
    "While simple enough, this rule poses a slight complication: it works from the left and right of the decimal separator, whereas WFSTs process linearly from the beginning (or end) of strings. As such we will need to break the formatting rule into two components: one for the integer component and one for the decimal component."
   ]
  },
  {
   "cell_type": "markdown",
   "metadata": {
    "id": "ViOFNdZw4-qu"
   },
   "source": [
    "Starting with the integer component, we need our subcomponent to recognize every three digits and insert a space before. We can achieve this with some `graph_utils` helper objects - `NEMO_DIGIT` and `NEMO_NON_BREAKING_SPACE`, which accept all digits and non-breaking spaces, respectively. "
   ]
  },
  {
   "cell_type": "code",
   "execution_count": null,
   "metadata": {
    "id": "Z36be2Vo5VbR"
   },
   "outputs": [],
   "source": [
    "every_three_digits = NEMO_DIGIT ** 3 # accepts a string of three digits\n",
    "space_every_three_integer = pynini.closure(NEMO_NON_BREAKING_SPACE + every_three_digits) # inserts space before every three digits."
   ]
  },
  {
   "cell_type": "markdown",
   "metadata": {
    "id": "RSB2gGH-5vwi"
   },
   "source": [
    "However, we cannot let the component insert spaces when there are *only* three digits (e.g. `100`.) As such, we need to make sure the insertion only begins starting from the beginning of a string (e.g. when there is a string between one and three digits.)"
   ]
  },
  {
   "cell_type": "code",
   "execution_count": null,
   "metadata": {
    "id": "wfWp3ghH6mDQ"
   },
   "outputs": [],
   "source": [
    "space_every_three_integer = pynini.closure(NEMO_DIGIT, 1, 3) + space_every_three_integer"
   ]
  },
  {
   "cell_type": "markdown",
   "metadata": {
    "id": "NJrQYSfA6vyu"
   },
   "source": [
    "For the case of the decimal spacing, we simply reverse the logic:"
   ]
  },
  {
   "cell_type": "code",
   "execution_count": null,
   "metadata": {
    "id": "vBP6ncTp6yXX"
   },
   "outputs": [],
   "source": [
    "space_every_three_decimal = pynini.closure(NEMO_NON_BREAKING_SPACE + every_three_digits)\n",
    "space_every_three_decimal = space_every_three_decimal + pynini.closure(NEMO_DIGIT, 1, 3)"
   ]
  },
  {
   "cell_type": "markdown",
   "metadata": {
    "id": "WRXPN_gk69VV"
   },
   "source": [
    "Placed into our Verbalizer, we would see the following:"
   ]
  },
  {
   "cell_type": "code",
   "execution_count": null,
   "metadata": {
    "id": "h49eztvs7BXH"
   },
   "outputs": [],
   "source": [
    "class DecimalFst(GraphFst):\n",
    "    \"\"\"\n",
    "    Finite state transducer for verbalizing decimal, e.g.\n",
    "        decimal { negative: \"true\" integer_part: \"12\"  fractional_part: \"5006\" quantity: \"billion\" } -> -12.5006 billion\n",
    "    \"\"\"\n",
    "\n",
    "    def __init__(self):\n",
    "        super().__init__(name=\"decimal\", kind=\"verbalize\")\n",
    "\n",
    "        # Need parser to group digits by threes\n",
    "        exactly_three_digits = NEMO_DIGIT ** 3\n",
    "        at_most_three_digits = pynini.closure(NEMO_DIGIT, 1, 3)\n",
    "\n",
    "        space_every_three_integer = (\n",
    "            at_most_three_digits + (pynutil.insert(NEMO_NON_BREAKING_SPACE) + exactly_three_digits).closure()\n",
    "        )\n",
    "        space_every_three_decimal = (\n",
    "            pynini.accep(\",\")\n",
    "            + (exactly_three_digits + pynutil.insert(NEMO_NON_BREAKING_SPACE)).closure()\n",
    "            + at_most_three_digits\n",
    "        )\n",
    "        group_by_threes = space_every_three_integer | space_every_three_decimal\n",
    "        self.group_by_threes = group_by_threes\n",
    "\n",
    "        optional_sign = pynini.closure(pynini.cross(\"negative: \\\"true\\\"\", \"-\") + delete_space, 0, 1)\n",
    "        integer = (\n",
    "            pynutil.delete(\"integer_part:\")\n",
    "            + delete_space\n",
    "            + pynutil.delete(\"\\\"\")\n",
    "            + pynini.closure(NEMO_NOT_QUOTE, 1)\n",
    "            + pynutil.delete(\"\\\"\")\n",
    "        )\n",
    "        integer = integer @ group_by_threes\n",
    "        optional_integer = pynini.closure(integer + delete_space, 0, 1)\n",
    "        fractional = (\n",
    "            pynutil.insert(\",\")\n",
    "            + pynutil.delete(\"fractional_part:\")\n",
    "            + delete_space\n",
    "            + pynutil.delete(\"\\\"\")\n",
    "            + pynini.closure(NEMO_NOT_QUOTE, 1)\n",
    "            + pynutil.delete(\"\\\"\")\n",
    "        )\n",
    "        fractional = fractional @ group_by_threes\n",
    "        optional_fractional = pynini.closure(fractional + delete_space, 0, 1)\n",
    "        quantity = (\n",
    "            pynutil.delete(\"quantity:\")\n",
    "            + delete_space\n",
    "            + pynutil.delete(\"\\\"\")\n",
    "            + pynini.closure(NEMO_NOT_QUOTE, 1)\n",
    "            + pynutil.delete(\"\\\"\")\n",
    "        )\n",
    "        optional_quantity = pynini.closure(pynutil.insert(\" \") + quantity + delete_space, 0, 1)\n",
    "        graph = (optional_integer + optional_fractional + optional_quantity).optimize()\n",
    "        self.numbers = graph # Saving just the part of the graph used for numbers\n",
    "        graph = optional_sign + graph\n",
    "        delete_tokens = self.delete_tokens(graph)\n",
    "        self.fst = delete_tokens.optimize()"
   ]
  },
  {
   "cell_type": "markdown",
   "metadata": {},
   "source": [
    "Trying out some examples:"
   ]
  },
  {
   "cell_type": "code",
   "execution_count": null,
   "metadata": {},
   "outputs": [],
   "source": [
    "fst = DecimalFst().fst\n",
    "\n",
    "example1 = 'decimal { integer_part: \"3\" fractional_part: \"10453\"  quantity: \"billion\" }'\n",
    "example2 = 'decimal { integer_part: \"22323\" fractional_part: \"104553\" }'\n",
    "\n",
    "apply_fst(example1, fst)\n",
    "apply_fst(example2, fst)\n"
   ]
  },
  {
   "cell_type": "markdown",
   "metadata": {
    "id": "CZbshZCW8clI"
   },
   "source": [
    "# Money WFST <a id=\"money-wfst\"></a>"
   ]
  },
  {
   "cell_type": "markdown",
   "metadata": {
    "id": "xuiv8HMz7yjm"
   },
   "source": [
    "Now that we've handled some of the foundational classes, it's time to see how they build up to permit more concrete ones. Let's see how the previous WFSTs assist in building a WFST for normalizing currency: the `MoneyFst`. "
   ]
  },
  {
   "cell_type": "markdown",
   "metadata": {
    "id": "wTU2c7MtUpqF"
   },
   "source": [
    "## Grammar"
   ]
  },
  {
   "cell_type": "markdown",
   "metadata": {
    "id": "qqyRm8Ru8TDf"
   },
   "source": [
    "While the exact phrasing will vary, a valid string for currency will possess the following qualities:\n",
    "- A major and/or minor denomination of currency\n",
    "- A numeric quantity of the denomination \n",
    "\n",
    "As our `CardinalFst` and `OrdinalFst` already allow us to normalize the quantity, the only issue for `MoneyFst` is to graph the amounts and build a vocabulary to recognize the denominations.\n",
    "\n",
    "For French, we will use the following examples to build upon:\n",
    "- \"une euros\" -> `1 €`\n",
    "- \"deux euros\" -> `2 €` \n",
    "- \"deux euros cinq\" -> `2,5 €` \n",
    "- \"cinq centimes\" -> `0,5 €`\n",
    "- \"deux billions de euros\" -> `2 billions de euros`"
   ]
  },
  {
   "cell_type": "markdown",
   "metadata": {
    "id": "FMqUir9n9_cA"
   },
   "source": [
    "These suggest the following requirements of our grammar:\n",
    "- There must be a mapping between \"euro\" and \"centime\" and `€` in our vocabulary\n",
    "- This mapping must allow both singular and plural forms\n",
    "- The currency denomination is phrased between major and minor denominations (\"une euro cinq\" and not \"une cinq euro\")\n",
    "- Large quantities of currency are left 'as is' instead of normalized\n",
    "\n",
    "We may deal with the vocabulary in the typical fashion:"
   ]
  },
  {
   "cell_type": "code",
   "execution_count": null,
   "metadata": {
    "id": "XN9nbNhB-vEV"
   },
   "outputs": [],
   "source": [
    "major_currency = pynini.string_map([(\"euro\", \"€\")])\n",
    "minor_currency = pynini.string_map([(\"centime\", \"€\")])\n",
    "\n",
    "graph_plural = pynutil.delete(\"s\").ques\n",
    "\n",
    "major_currency += graph_plural\n",
    "minor_currency += graph_plural"
   ]
  },
  {
   "cell_type": "markdown",
   "metadata": {
    "id": "3aHrm1qPAc-f"
   },
   "source": [
    "Moving to the numbers, note that we need to append a leading zero to the value of fractional currency amounts (\"five cents\" -> `$0.05`). We bring back the subgraph from `CardinalFst` that maps tokens to numbers without tokenization to assist with this:"
   ]
  },
  {
   "cell_type": "code",
   "execution_count": null,
   "metadata": {
    "id": "jwi-yQW1AjvG"
   },
   "outputs": [],
   "source": [
    "from nemo_text_processing.inverse_text_normalization.fr.taggers import cardinal\n",
    "\n",
    "cardinal_graph = cardinal.CardinalFst()\n",
    "graph_cardinal = cardinal_graph.graph_no_exception # graphs cardinals w/o tokenization\n",
    "\n",
    "add_leading_zero_to_double_digit = (NEMO_DIGIT + NEMO_DIGIT) | (pynutil.insert(\"0\") + NEMO_DIGIT)\n",
    "graph_fractional_values = graph_cardinal @ add_leading_zero_to_double_digit"
   ]
  },
  {
   "cell_type": "markdown",
   "metadata": {},
   "source": [
    "Now, let us consider how to manage arge quantities of currency. In our example (\"deux billions de euros\" -> `2 billions de euros`) we see that its behavior mirrors that of our `get_quantity` portion of `DecimalFst`. As such, it would be useful if there was a subcomponent of that graph that we could use in here. Like in the case of `CardinalFst`, let us go back and create a subgraph for later use. Since all our quantities are positive, this would be best accomplished right before incorporating the `negative` property, creating a `self.final_graph_wo_negative`:"
   ]
  },
  {
   "cell_type": "code",
   "execution_count": null,
   "metadata": {},
   "outputs": [],
   "source": [
    "class DecimalFst(GraphFst):\n",
    "    def __init__(self, cardinal: GraphFst):\n",
    "        super().__init__(name=\"decimal\", kind=\"classify\")\n",
    "        quantities_cardinal = cardinal.graph_hundreds_component_at_least_one_none_zero_digit\n",
    "        cardinal = cardinal.graph_no_exception\n",
    "        delete_virgule = pynutil.delete(\"virgule\")\n",
    "\n",
    "        graph_integer = pynutil.insert(\"integer_part: \\\"\") + cardinal + pynutil.insert(\"\\\" \") + delete_space\n",
    "        graph_integer_or_none = graph_integer | pynutil.insert(\"integer_part: \\\"0\\\" \", weight=.001) # In cases we don't always have an integer preceding\n",
    "\n",
    "        graph_string_of_cardinals = delete_space + cardinal\n",
    "        graph_string_of_cardinals = pynini.closure(graph_string_of_cardinals, 1)\n",
    "        graph_fractional = pynutil.insert(\"fractional_part: \\\"\") + graph_string_of_cardinals + pynutil.insert(\"\\\"\")\n",
    "\n",
    "        graph_decimal_no_sign = graph_integer_or_none + delete_virgule + graph_fractional \n",
    "\n",
    "        ### NEW GRAPH HERE\n",
    "        self.final_graph_wo_negative = graph_decimal_no_sign | get_quantity(\n",
    "            final_graph_wo_sign, cardinal.graph_hundreds_component_at_least_one_none_zero_digit\n",
    "        )\n",
    "        \n",
    "        graph_negative = pynini.cross(\"moins\", \"negative: \\\"-\\\" \") + delete_space\n",
    "        graph_negative = pynini.closure(graph_negative, 0, 1)\n",
    "        graph_decimal = graph_negative + graph_decimal_no_sign\n",
    "\n",
    "        # Union default decimal with version that accepts quantities\n",
    "        graph_decimal |= graph_negative + get_quantity(\n",
    "            graph_decimal_no_sign, quantities_cardinal\n",
    "        )\n",
    "        final_graph = self.add_tokens(graph_decimal)\n",
    "        self.fst = final_graph.optimize()"
   ]
  },
  {
   "cell_type": "markdown",
   "metadata": {},
   "source": [
    "Allowing us to change our grammar to:"
   ]
  },
  {
   "cell_type": "code",
   "execution_count": null,
   "metadata": {},
   "outputs": [],
   "source": [
    "from nemo_text_processing.inverse_text_normalization.fr.taggers import cardinal, decimal\n",
    "\n",
    "cardinal_graph = cardinal.CardinalFst()\n",
    "decimal_graph = decimal.DecimalFst(cardinal_graph)\n",
    "\n",
    "graph_cardinal = cardinal_graph.graph_no_exception # graphs cardinals w/o tokenization\n",
    "graph_decimal = decimal_graph.final_graph_wo_negative # graphs positive decimals w/o tokenization\n",
    "\n",
    "add_leading_zero_to_double_digit = (NEMO_DIGIT + NEMO_DIGIT) | (pynutil.insert(\"0\") + NEMO_DIGIT)\n",
    "graph_fractional_values = graph_cardinal @ add_leading_zero_to_double_digit"
   ]
  },
  {
   "cell_type": "markdown",
   "metadata": {
    "id": "L1RHoW-TLzIz"
   },
   "source": [
    "Note that by doing this, we're also incorporating the formatting from the `decimal` class up to this point. Since these overlap with the `money` class (see next section), we have saved ourselves some work.  \n",
    "\n",
    "Since we already made `graph_quantity` part of our `DecimalFst`, we can avoid dealing with large quantities now. However, this does mean we still need a way to leave currencies 'as is' without normalization. We can do this by using the `project` method, which will create a WFST that excepts either all valid inputs or all valid outputs of another WFST (depending on argument)."
   ]
  },
  {
   "cell_type": "code",
   "execution_count": null,
   "metadata": {
    "id": "7l_TLtJkMluU"
   },
   "outputs": [],
   "source": [
    "major_currency_no_normalize = major_currency.project(\"input\")\n",
    "apply_fst(\"euro\", major_currency_no_normalize)"
   ]
  },
  {
   "cell_type": "markdown",
   "metadata": {
    "id": "raBdHc_WXEpG"
   },
   "source": [
    "We then append this WFST with a WFST that recognizes prepositions commonly used before large values of currency (\"d'\", \"des\")"
   ]
  },
  {
   "cell_type": "code",
   "execution_count": null,
   "metadata": {
    "id": "CEuxiVgDXRBf"
   },
   "outputs": [],
   "source": [
    "graph_preposition = pynini.union(\"des \", \"d'\") # Used for large amounts (billions de euros)\n",
    "major_currency_no_normalize = pynini.closure(graph_preposition, 0, 1) + major_currency.project(\"input\")"
   ]
  },
  {
   "cell_type": "markdown",
   "metadata": {
    "id": "FlXmf8Fq_Rm1"
   },
   "source": [
    "## Classifier"
   ]
  },
  {
   "cell_type": "markdown",
   "metadata": {
    "id": "T5BBuQRzLuXS"
   },
   "source": [
    "For the Money semiotic class, we have available the following properties for tokenization:\n",
    "- `integer_part`\n",
    "- `fractional_part` \n",
    "- `currency`\n",
    "\n",
    "Laying the initial groundwork seems simple enough. We first instantiate our `MoneyFst` classifier with our initial grammars:"
   ]
  },
  {
   "cell_type": "code",
   "execution_count": null,
   "metadata": {
    "id": "EZaCeHcFWVP3"
   },
   "outputs": [],
   "source": [
    "class MoneyFst(GraphFst):\n",
    "    def __init__(self, cardinal: GraphFst, decimal: GraphFst):\n",
    "        super().__init__(name=\"money\", kind=\"classify\")\n",
    "        major_currency = pynini.string_map([(\"euro\", \"€\")])\n",
    "        minor_currency = pynini.string_map([(\"centime\", \"€\")])\n",
    "\n",
    "        graph_plural = pynutil.delete(\"s\").ques\n",
    "\n",
    "        major_currency += graph_plural\n",
    "        minor_currency += graph_plural\n",
    "\n",
    "        major_currency_no_normalize = major_currency.project(\"input\")\n",
    "        graph_preposition = pynini.union(\"des \", \"d'\") # Used for large amounts (billions de euros)\n",
    "        major_currency_no_normalize = graph_preposition + major_currency.project(\"input\")\n",
    "\n",
    "        graph_cardinal = cardinal.graph_no_exception\n",
    "        graph_decimal = decimal.final_graph_wo_negative\n",
    "\n",
    "        add_leading_zero_to_double_digit = (NEMO_DIGIT + NEMO_DIGIT) | (pynutil.insert(\"0\") + NEMO_DIGIT)\n",
    "        graph_fractional_values = graph_cardinal @ add_leading_zero_to_double_digit"
   ]
  },
  {
   "cell_type": "markdown",
   "metadata": {
    "id": "_bpkXroLWaBo"
   },
   "source": [
    "Let us now manage the `currency` property. We have the following scenarios to consider:\n",
    "- Major denomination only\n",
    "- Minor denomination only\n",
    "- Major denomination and implicit minor denomination (\"cinq euro trois\")\n",
    "- Major denomination and explicit minor denomination (\"cinq euros et trois centimes\")\n",
    "- Large quantities of euros (\"cinq billion des euros\")\n",
    "\n",
    "Note how across cases the use of `graph_cardinal` and `graph_decimal` will be applied differently. Further, we may have varying orders in which tags are assigned proper values. For instance, if we have only minor denomination we would assign `fractional_part` before `currency`. Meanwhile, major denomination and implicit minor denomination would be the order of `integer_part`, `currency`, `fractional_part`. While we could try and figure out a way to preserve order, recall that the use of permutations in NeMo ITN makes that unnecessary: we can assume the desired order of tags reach our Verbalizer without make overt efforts in our Classifier! \n",
    "\n",
    "For example, let's say we need to process \"five dollars\" as `$5.00`. Processed linearly, we could get a token sequence along the lines of: `{ integer_part: \"5\" currency: \"$\" }`. If we passed this token array straight to a Verbalizer, we would need to configure a graph that effectively reverses the order so we could parse the `currency` field prior to the `integer_part` field, perhaps something along the lines of: \n",
    "\n",
    "`pynutil.insert(\"$\") + delete_space + pynutil.delete('integer_part: \\\"') +.... + pynutil.delete('currency: \"$\"')`\n",
    "\n",
    "But since NeMo creates permutations of our Classifier outputs, this is unnecessary. We can simply assume whatever would be the most convenient order for us (e.g. `{ currency: \"$\" integer_part: \"5\" }`) and build our Verbalizer around that:\n",
    "\n",
    "`pynutil.delete('currency: \\\"') + NEMO_SIGMA + pynutil.delete('\\\" integer_part: \\\"') + NEMO_DIGIT +...`\n",
    "\n",
    "Along with helping to keep our script simpler (we can focus simply on tokenization and not worry about what input order our Verbalizers will accept), this also allows us to overcome structural constraints of WFSTs, namely that they are [limited in reordering text strings](https://en.wikipedia.org/wiki/Pushdown_automaton)."
   ]
  },
  {
   "cell_type": "markdown",
   "metadata": {
    "id": "fMZ13D2Dh9ZF"
   },
   "source": [
    "Keeping this in mind, let's begin mapping the proper tags. Since they're relatively simple, we can start with only major and minor denominations:"
   ]
  },
  {
   "cell_type": "code",
   "execution_count": null,
   "metadata": {
    "id": "EtwWLp7VbbjM"
   },
   "outputs": [],
   "source": [
    "graph_integer_component = pynutil.insert(\"integer_part: \\\"\") + graph_cardinal + pynutil.insert(\"\\\"\")\n",
    "graph_fractional_component =  pynutil.insert(\"fractional_part: \\\"\") + graph_fractional_values + pynutil.insert(\"\\\"\")\n",
    "\n",
    "graph_major_currency = pynutil.insert(\" currency: \\\"\") + major_currency + pynutil.insert(\"\\\"\")\n",
    "graph_minor_currency = pynutil.insert(\" currency: \\\"\") + minor_currency + pynutil.insert(\"\\\"\")\n",
    "\n",
    "graph_only_major_money = graph_integer_component + delete_space + graph_major_currency\n",
    "graph_only_minor_money = graph_fractional_component + delete_space + graph_minor_currency "
   ]
  },
  {
   "cell_type": "markdown",
   "metadata": {
    "id": "XTmxrK4DmS39"
   },
   "source": [
    "Now we may append the case of an implicit `fractional_part` to `graph_only_major_money`"
   ]
  },
  {
   "cell_type": "code",
   "execution_count": null,
   "metadata": {
    "id": "Zvzn3pQinkT0"
   },
   "outputs": [],
   "source": [
    "implicit_fractional_part =  delete_space + pynutil.insert(\"fractional_part: \\\"\") + graph_fractional_values + pynutil.insert(\"\\\"\") \n",
    "implicit_fractional_part = pynini.closure(implicit_fractional_part, 0, 1) "
   ]
  },
  {
   "cell_type": "markdown",
   "metadata": {
    "id": "tKFZkCVmn1OX"
   },
   "source": [
    "And the explicit fractional portion:"
   ]
  },
  {
   "cell_type": "code",
   "execution_count": null,
   "metadata": {
    "id": "d_h0pTlMn3jz"
   },
   "outputs": [],
   "source": [
    "delete_et = pynutil.delete(\"et \") # Sometimes prefaces the minor currency\n",
    "delete_et = pynini.closure(delete_et, 0 , 1)\n",
    "\n",
    "delete_minor = pynutil.delete(minor_currency.project(\"input\")) # to remove the minor currency\n",
    "\n",
    "explicit_fractional_part = pynutil.insert(\"fractional_part: \\\"\") + graph_fractional_values + pynutil.insert(\"\\\"\") \n",
    "explicit_fractional_part = delete_space + delete_et + explicit_fractional_part + delete_space + delete_minor\n",
    "explicit_fractional_part = pynini.closure(explicit_fractional_part, 0, 1)"
   ]
  },
  {
   "cell_type": "markdown",
   "metadata": {
    "id": "rvnpAudgo-o3"
   },
   "source": [
    "We join them together:"
   ]
  },
  {
   "cell_type": "code",
   "execution_count": null,
   "metadata": {
    "id": "qYzlIRWTpD8e"
   },
   "outputs": [],
   "source": [
    "graph_major_money = graph_only_major_money + (implicit_fractional_part | explicit_fractional_part)\n",
    "graph_standard_money = graph_major_money | graph_only_minor_money"
   ]
  },
  {
   "cell_type": "markdown",
   "metadata": {
    "id": "TzeaKXVzpYs8"
   },
   "source": [
    "Finishing with the case the large quantities of money, we need to use `graph_decimal` so we can exploit its ability to map quantities. Note that since we are using a pre-existing WFST, we can ignore inserting the tags ourselves, since this is already done by the Decimal WFST. As long as we remember to process this aspect with our Verbalizer, we can spare ourselves the extra step."
   ]
  },
  {
   "cell_type": "code",
   "execution_count": null,
   "metadata": {
    "id": "LnqX9mGFpmJm"
   },
   "outputs": [],
   "source": [
    "graph_large_money = pynutil.insert(\" currency: \\\"\") + major_currency_no_normalize + pynutil.insert(\"\\\"\")\n",
    "graph_large_money = graph_decimal + delete_space + graph_large_money"
   ]
  },
  {
   "cell_type": "markdown",
   "metadata": {
    "id": "24TUZnJKqgPA"
   },
   "source": [
    "Alltogether, this would give the following Classifier:"
   ]
  },
  {
   "cell_type": "code",
   "execution_count": null,
   "metadata": {
    "id": "B7-muCO2qizg"
   },
   "outputs": [],
   "source": [
    "class MoneyFst(GraphFst):\n",
    "    def __init__(self, cardinal: GraphFst, decimal: GraphFst):\n",
    "        super().__init__(name=\"money\", kind=\"classify\")\n",
    "        major_currency = pynini.string_map([(\"euro\", \"€\")])\n",
    "        minor_currency = pynini.string_map([(\"centime\", \"€\")])\n",
    "\n",
    "        graph_plural = pynutil.delete(\"s\").ques\n",
    "\n",
    "        major_currency += graph_plural\n",
    "        minor_currency += graph_plural\n",
    "\n",
    "        major_currency_no_normalize = major_currency.project(\"input\")\n",
    "        graph_preposition = pynini.union(\"des \", \"d'\") # Used for large amounts (billions de euros)\n",
    "        major_currency_no_normalize = graph_preposition + major_currency.project(\"input\")\n",
    "\n",
    "        graph_cardinal = cardinal.graph_no_exception\n",
    "        graph_decimal = decimal.final_graph_wo_negative\n",
    "\n",
    "        add_leading_zero_to_double_digit = (NEMO_DIGIT + NEMO_DIGIT) | (pynutil.insert(\"0\") + NEMO_DIGIT)\n",
    "        graph_fractional_values = graph_cardinal @ add_leading_zero_to_double_digit\n",
    "\n",
    "        graph_integer_component = pynutil.insert(\"integer_part: \\\"\") + graph_cardinal + pynutil.insert(\"\\\"\")\n",
    "        graph_fractional_component =  pynutil.insert(\"fractional_part: \\\"\") + graph_fractional_values + pynutil.insert(\"\\\"\")\n",
    "\n",
    "        graph_major_currency = pynutil.insert(\" currency: \\\"\") + major_currency + pynutil.insert(\"\\\"\")\n",
    "        graph_minor_currency = pynutil.insert(\" currency: \\\"\") + minor_currency + pynutil.insert(\"\\\"\")\n",
    "\n",
    "        graph_only_major_money = graph_integer_component + delete_space + graph_major_currency\n",
    "        graph_only_minor_money = graph_fractional_component + delete_space + graph_minor_currency \n",
    "\n",
    "        implicit_fractional_part =  delete_space + pynutil.insert(\"fractional_part: \\\"\") + graph_fractional_values + pynutil.insert(\"\\\"\") \n",
    "        implicit_fractional_part = pynini.closure(implicit_fractional_part, 0, 1) \n",
    "\n",
    "\n",
    "        delete_et = pynutil.delete(\"et \") # Sometimes prefaces the minor currency\n",
    "        delete_et = pynini.closure(delete_et, 0 , 1)\n",
    "\n",
    "        delete_minor = pynutil.delete(minor_currency.project(\"input\")) # to remove the minor currency\n",
    "\n",
    "        explicit_fractional_part = pynutil.insert(\"fractional_part: \\\"\") + graph_fractional_values + pynutil.insert(\"\\\"\") \n",
    "        explicit_fractional_part = delete_space + delete_et + explicit_fractional_part + delete_space + delete_minor\n",
    "        explicit_fractional_part = pynini.closure(explicit_fractional_part, 0, 1)\n",
    "\n",
    "        graph_major_money = graph_only_major_money + (implicit_fractional_part | explicit_fractional_part)\n",
    "\n",
    "        graph_large_money = pynutil.insert(\" currency: \\\"\") + major_currency_no_normalize + pynutil.insert(\"\\\"\")\n",
    "        graph_large_money = graph_decimal + delete_space + graph_large_money\n",
    "\n",
    "        final_graph = graph_large_money | graph_major_money | graph_only_minor_money\n",
    "\n",
    "        final_graph = self.add_tokens(final_graph)\n",
    "        self.fst = final_graph.optimize()"
   ]
  },
  {
   "cell_type": "markdown",
   "metadata": {},
   "source": [
    "Let's see the results:"
   ]
  },
  {
   "cell_type": "code",
   "execution_count": null,
   "metadata": {},
   "outputs": [],
   "source": [
    "from nemo_text_processing.inverse_text_normalization.fr.taggers import decimal, cardinal\n",
    "\n",
    "cardFst = cardinal.CardinalFst()\n",
    "decFst = decimal.DecimalFst(cardFst)\n",
    "\n",
    "moneyFst = MoneyFst(cardFst, decFst).fst\n",
    "\n",
    "example = \"douze virgule cinq billions d'euros\"\n",
    "\n",
    "apply_fst(example, moneyFst)"
   ]
  },
  {
   "cell_type": "markdown",
   "metadata": {
    "id": "gxdcyuLmAZZa"
   },
   "source": [
    "## Verbalizer"
   ]
  },
  {
   "cell_type": "markdown",
   "metadata": {
    "id": "ZZFDWNwY6sOG"
   },
   "source": [
    "By this point, the creation of the Verbalizer should be rather straight-forward - delete the expected tokens and perform any specific formatting that was not caught by the Classifier. \n",
    "\n",
    "In fact, it is so straight-forward that much of the work does not even need to be explicitly managed by the Verbalizer. As mentioned previously, two of the properties we inserted in our Classifier where already referenced in our `DecimalFst` - `integer_part` and `fractional_part`. We even went so far to directly call a component of `DecimalFst` in our Classifier. As such, outside of the `currency` property - there is little in our Money token that is different from a standard Decimal token. Indeed, even the normalized forms are similar (`200,5` vs. `200,5 €`.) "
   ]
  },
  {
   "cell_type": "markdown",
   "metadata": {
    "id": "T7sgH0t79tmU"
   },
   "source": [
    "Given these similarities, it seems that we can save ourselves some work and simply use the Decimal Verbalizer to manage much of the normalization. Let's look at the basic format of our `MoneyFst` verbalizer, writing it so it accepts a `DecimalFst` as input:"
   ]
  },
  {
   "cell_type": "code",
   "execution_count": null,
   "metadata": {
    "id": "BEu8nITP9mSG"
   },
   "outputs": [],
   "source": [
    "class MoneyFst(GraphFst):\n",
    "    def __init__(self, decimal: GraphFst):\n",
    "        super().__init__(name=\"money\", kind=\"verbalize\")"
   ]
  },
  {
   "cell_type": "markdown",
   "metadata": {
    "id": "JYVLou5N-Dk8"
   },
   "source": [
    "We manage the issue of deleting the `currency` property:"
   ]
  },
  {
   "cell_type": "code",
   "execution_count": null,
   "metadata": {
    "id": "LO35tJ7G-H6N"
   },
   "outputs": [],
   "source": [
    "class MoneyFst(GraphFst):\n",
    "    def __init__(self, decimal: GraphFst):\n",
    "        super().__init__(name=\"money\", kind=\"verbalize\")\n",
    "        unit = (\n",
    "            pynutil.delete(\"currency:\")\n",
    "            + delete_extra_space\n",
    "            + pynutil.delete(\"\\\"\")\n",
    "            + pynini.closure(NEMO_NOT_QUOTE, 1)\n",
    "            + pynutil.delete(\"\\\"\")\n",
    "        )"
   ]
  },
  {
   "cell_type": "markdown",
   "metadata": {
    "id": "bDS8XSII-Dpd"
   },
   "source": [
    "Now consider, we need to normalize an integer component, a fractional component, and a decimal to separate them. Since NeMo will automatically permutate all tags, we can assume whatever order we want. As such, we can assume we get the exact order that is accepted by our `DecimalFst`."
   ]
  },
  {
   "cell_type": "code",
   "execution_count": null,
   "metadata": {
    "id": "VtGfpjVA-r3u"
   },
   "outputs": [],
   "source": [
    "    def __init__(self, decimal: GraphFst):\n",
    "        super().__init__(name=\"money\", kind=\"verbalize\")\n",
    "        unit = (\n",
    "            pynutil.delete(\"currency:\")\n",
    "            + delete_extra_space\n",
    "            + pynutil.delete(\"\\\"\")\n",
    "            + pynini.closure(NEMO_NOT_QUOTE, 1)\n",
    "            + pynutil.delete(\"\\\"\")\n",
    "        )\n",
    "        graph = decimal.numbers + delete_space + unit\n",
    "        delete_tokens = self.delete_tokens(graph)\n",
    "        self.fst = delete_tokens.optimize()"
   ]
  },
  {
   "cell_type": "markdown",
   "metadata": {
    "id": "ZefxZLIU-uRU"
   },
   "source": [
    "It is as simple and compact as appending the `unit` component to the preexisting `decimal.numbers`. \n",
    "\n",
    "This feature is worth keeping in mind as you build up to more concrete classes: the combination of guaranteed tag permutations and prebuilt Verbalizers make the addition of semiotic classes progressively simpler despite the building complexity of your entire grammar."
   ]
  },
  {
   "cell_type": "markdown",
   "metadata": {
    "id": "WydC7Cn28l5Y"
   },
   "source": [
    "# Time WFST <a id=\"time-wfst\"></a>"
   ]
  },
  {
   "cell_type": "markdown",
   "metadata": {
    "id": "VelunbumCJJe"
   },
   "source": [
    "Our next composite graph will be for the Time WFST. Here, you may see more variation between your language and our example than with our previous classes. This is for a number of reasons, among them being that while there may be some standard cross linguistic patterns regarding time (e.g. `quantity_of_hours + quantity_of_minutes`), the use of various equivalent phrases can make an exhaustive grammar incredibly specific (e.g. consider managing \"twelve fifteen\", \"twelve and a quarter\", \"quarter past twelve\", \"quarter after twelve\", and \"forty five until one\" all together). You may find yourself drawing upon WFSTs that accommodate Cardinals, Fractions, and some basic subtraction.\n",
    "\n",
    "As such, we are going to focus on those aspects of the Time WFST that are necessary for a functional normalization of time related phrases, saving a more exhaustive grammar for your own specific languages and use cases."
   ]
  },
  {
   "cell_type": "markdown",
   "metadata": {
    "id": "8wqb28wzATOR"
   },
   "source": [
    "## Grammar"
   ]
  },
  {
   "cell_type": "markdown",
   "metadata": {
    "id": "AVntDM3AEz0v"
   },
   "source": [
    "For our Time WFST, we will focus on the following aspects:\n",
    "- Use of 24 or 12 hour base\n",
    "- Use of fraction terminology (e.g. \"quarter\" = `15`)\n",
    "- Accommodation of key-words (\"noon\", \"midnight\")\n",
    "- Counting backwards from the hour (\"ten to five\", \"five to three\")"
   ]
  },
  {
   "cell_type": "markdown",
   "metadata": {
    "id": "seU9hTbgFgu7"
   },
   "source": [
    "We'll start with the basic system.\n",
    "\n",
    "For French, time operates on a twenty-four hour system, with the zeroth hour being midnight. Time is given in the following format:\n",
    "\n",
    "`cardinal + heure(s) + (cardinal)` \n",
    "\n",
    "This is normalized as:\n",
    "\n",
    "`cardinal h (cardinal)`\n",
    "\n",
    "For instance, for `3:03`, we would have:\n",
    "- input: \"trois heures trois\"\n",
    "- output: `3 h 03`\n",
    "\n",
    "As such, our grammar needs to utilize a Cardinal WFST and have a means to accept \"heures\" from the input. Taking care of the latter case is simple enough:"
   ]
  },
  {
   "cell_type": "code",
   "execution_count": null,
   "metadata": {
    "id": "HTSVxf4fI_ND"
   },
   "outputs": [],
   "source": [
    "graph_heures = pynini.accep(\"heure\") + pynini.accep(\"s\").ques\n",
    "graph_heures = pynutil.delete(graph_heures)"
   ]
  },
  {
   "cell_type": "markdown",
   "metadata": {
    "id": "6LW7pXaXJSZa"
   },
   "source": [
    "For the cardinals, we could pass an instance of `CardinalFST` to our graph. But do we really need that level of coverage? We only really need to cover the numbers 0 - 60, which we could simply write a new WFST for. Further, it may be beneficial to allow our graph to separate possible ambiguity. While we will not cover it in our tutorial, you may in the future find it necessary to build a WFST for Measurements, of which quantities of time may play a part. Would it not be helpful for you WFST to know that \"thirty hours\" could only ever be a measurement instead of a possible time of day?\n",
    "\n",
    "Given the little amount of effort necessary and the quick benefit, we choose to make our hours and minutes explicit in the Time WFST."
   ]
  },
  {
   "cell_type": "code",
   "execution_count": null,
   "metadata": {
    "id": "R4aa06ZPLKIR"
   },
   "outputs": [],
   "source": [
    "hours = pynini.string_map([\n",
    "                           (\"zéro\",\"0\"),\n",
    "                           (\"une\",\"1\"),\n",
    "                           (\"deux\",\"2\"),\n",
    "                           (\"trois\",\"3\"),\n",
    "                           (\"quatre\",\"4\"),\n",
    "                           (\"cinq\",\"5\"),\n",
    "                           (\"six\",\"6\"),\n",
    "                           (\"sept\",\"7\"),\n",
    "                           (\"huit\",\"8\"),\n",
    "                           (\"neuf\",\"9\"),\n",
    "                           (\"dix\",\"10\"),\n",
    "                           (\"onze\",\"11\"),\n",
    "                           (\"douze\",\"12\"),\n",
    "                           (\"treize\",\"13\"),\n",
    "                           (\"quatorze\",\"14\"),\n",
    "                           (\"quinze\",\"15\"),\n",
    "                           (\"seize\",\"16\"),\n",
    "                           (\"dix-sept\",\"17\"),\n",
    "                           (\"dix-huit\",\"18\"),\n",
    "                           (\"dix-neuf\",\"19\"),\n",
    "                           (\"vingt\",\"20\"),\n",
    "                           (\"vingt-et-une\",\"21\"),\n",
    "                           (\"vingt et une\",\"21\"),\n",
    "                           (\"vingt-deux\",\"22\"),\n",
    "                           (\"vingt-trois\",\"23\"),\n",
    "                           (\"vingt-quatre\",\"24\"),\n",
    "])\n",
    "minutes = pynini.string_map([\n",
    "                  (\"une\", \"01\"),\n",
    "                  (\"deux\", \"02\"),\n",
    "                  (\"trois\", \"03\"),\n",
    "                  (\"quatre\", \"04\"),\n",
    "                  (\"cinq\", \"05\"),\n",
    "                  (\"six\", \"06\"),\n",
    "                  (\"sept\", \"07\"),\n",
    "                  (\"huit\", \"08\"),\n",
    "                  (\"neuf\", \"09\"),\n",
    "                  (\"dix\", \"10\"),\n",
    "                  (\"onze\", \"11\"),\n",
    "                  (\"douze\", \"12\"),\n",
    "                  (\"treize\", \"13\"),\n",
    "                  (\"quatorze\", \"14\"),\n",
    "                  (\"quinze\", \"15\"),\n",
    "                  (\"seize\", \"16\"),\n",
    "                  (\"dix-sept\", \"17\"),\n",
    "                  (\"dix-huit\", \"18\"),\n",
    "                  (\"dix-neuf\", \"19\"),\n",
    "                  (\"vingt\", \"20\"),\n",
    "                  (\"vingt-et-une\", \"21\"),\n",
    "                  (\"vingt et une\", \"21\"),\n",
    "                  (\"vingt-deux\", \"22\"),\n",
    "                  (\"vingt-trois\", \"23\"),\n",
    "                  (\"vingt-quatre\", \"27\"),\n",
    "                  (\"vingt-cinq\", \"25\"),\n",
    "                  (\"vingt-six\", \"26\"),\n",
    "                  (\"vingt-sept\", \"27\"),\n",
    "                  (\"vingt-huit\", \"28\"),\n",
    "                  (\"vingt-neuf\", \"29\"),\n",
    "                  (\"trente\", \"30\"),\n",
    "                  (\"trente-et-une\", \"31\"),\n",
    "                  (\"trente et une\", \"31\"),\n",
    "                  (\"trente-deux\", \"32\"),\n",
    "                  (\"trente-trois\", \"33\"),\n",
    "                  (\"trente-quatre\", \"34\"),\n",
    "                  (\"trente-cinq\", \"35\"),\n",
    "                  (\"trente-six\", \"36\"),\n",
    "                  (\"trente-sept\", \"37\"),\n",
    "                  (\"trente-huit\", \"38\"),\n",
    "                  (\"trente-neuf\", \"39\"),\n",
    "                  (\"quarante\", \"40\"),\n",
    "                  (\"quarante-et-une\", \"41\"),\n",
    "                  (\"quarante et une\", \"41\"),\n",
    "                  (\"quarante-deux\", \"42\"),\n",
    "                  (\"quarante-trois\", \"43\"),\n",
    "                  (\"quarante-quatre\", \"44\"),\n",
    "                  (\"quarante-cinq\", \"45\"),\n",
    "                  (\"quarante-six\", \"46\"),\n",
    "                  (\"quarante-sept\", \"47\"),\n",
    "                  (\"quarante-huit\", \"48\"),\n",
    "                  (\"quarante-neuf\", \"49\"),\n",
    "                  (\"cinquante\", \"50\"),\n",
    "                  (\"cinquante-et-une\", \"51\"),\n",
    "                  (\"cinquante et une\", \"51\"),\n",
    "                  (\"cinquante-deux\", \"52\"),\n",
    "                  (\"cinquante-trois\", \"53\"),\n",
    "                  (\"cinquante-quatre\", \"54\"),\n",
    "                  (\"cinquante-cinq\", \"55\"),\n",
    "                  (\"cinquante-six\", \"56\"),\n",
    "                  (\"cinquante-sept\", \"57\"),\n",
    "                  (\"cinquante-huit\", \"58\"),\n",
    "                  (\"cinquante-neuf\", \"59\"),\n",
    "])"
   ]
  },
  {
   "cell_type": "markdown",
   "metadata": {
    "id": "4SmNsNKLM9cC"
   },
   "source": [
    "Now that we've managed the basic graph, we can address some of the more niche rules of French timekeeping.\n",
    "\n",
    "To start, French employs some colloquialisms that will be familiar to English speakers: minutes that are multiples of fifteen are referred to as fractions of a clock. In particular:\n",
    "- `5 h 15` -> \"cinq heures **et quart**\"\n",
    "- `5 h 30` -> \"cinq heures **et demie**\"\n",
    "- `5 h 45` -> \"cinq eures **et trois quarts**\"\n",
    "\n",
    "We thus need a means of rendering these as their numerical equivalents:"
   ]
  },
  {
   "cell_type": "code",
   "execution_count": null,
   "metadata": {
    "id": "xHe3nfrpSlrE"
   },
   "outputs": [],
   "source": [
    "# Mapping 'et demi' and 'et qart'\n",
    "graph_et = pynutil.delete(\"et\") + delete_space\n",
    "\n",
    "graph_demi = pynini.accep(\"demi\")\n",
    "graph_demi += pynini.accep(\"e\").ques  # people vary on feminine or masculine form\n",
    "graph_demi = pynini.cross(graph_demi, \"30\")\n",
    "\n",
    "graph_quart = pynini.accep('quart')\n",
    "graph_quart = pynini.cross(graph_quart, '15')\n",
    "graph_trois_quart = pynini.cross(\"trois quarts\", \"45\")\n",
    "\n",
    "graph_fractions = graph_demi | graph_quart | graph_trois_quart\n",
    "graph_fractions = graph_et + graph_fractions"
   ]
  },
  {
   "cell_type": "markdown",
   "metadata": {
    "id": "HD2wobIQS3fX"
   },
   "source": [
    "Also like English, French will use key words to designate a specific timeslot. Noon and midnight are \"midi\" and \"minuit\" respectively."
   ]
  },
  {
   "cell_type": "code",
   "execution_count": null,
   "metadata": {
    "id": "ahbkiZFuTN2t"
   },
   "outputs": [],
   "source": [
    "# Midi and minuit\n",
    "graph_midi = pynini.cross(\"midi\", \"12\")\n",
    "graph_minuit = pynini.cross(\"minuit\", \"0\")"
   ]
  },
  {
   "cell_type": "markdown",
   "metadata": {
    "id": "6OyMoqfZTX1U"
   },
   "source": [
    "Now it's time to throw a wrench into things: counting backwards from the hour. How are we to get what is essentially a graph to do the subtraction necessarily for \"ten to twelve\" to become `11:50`?\n",
    "\n",
    "Easy: we build the subtraction into the graph itself. That is, we map the hours and minutes produced by our graph onto another graph that produces their amount shifted back a value.\n",
    "\n",
    "Let's take our \"ten to twelve\" example. Normally \"ten\" would map to `10` and \"twelve\" to `12`. But with these new graphs, the detection of the pattern `minute + to + hour` would signal that `10` should now become `50` and `12` become `11`."
   ]
  },
  {
   "cell_type": "markdown",
   "metadata": {
    "id": "uMWifbm1VQjP"
   },
   "source": [
    "Let us do this for our French example. Luckily enough, the indication that a French string is regular: counting backwards from the hour is by use of the pattern `cardinal + heures + moins + minutes`"
   ]
  },
  {
   "cell_type": "code",
   "execution_count": null,
   "metadata": {
    "id": "c4bV3T1pViCH"
   },
   "outputs": [],
   "source": [
    "hours_to = pynini.string_map([\n",
    "                           (\"1\",\"0\"),\n",
    "                           (\"2\",\"1\"),\n",
    "                           (\"3\",\"2\"),\n",
    "                           (\"4\",\"3\"),\n",
    "                           (\"5\",\"4\"),\n",
    "                           (\"6\",\"5\"),\n",
    "                           (\"7\",\"6\"),\n",
    "                           (\"8\",\"7\"),\n",
    "                           (\"9\",\"8\"),\n",
    "                           (\"10\",\"9\"),\n",
    "                           (\"11\",\"10\"),\n",
    "                           (\"12\",\"11\"),\n",
    "                           (\"13\",\"12\"),\n",
    "                           (\"14\",\"13\"),\n",
    "                           (\"15\",\"14\"),\n",
    "                           (\"16\",\"15\"),\n",
    "                           (\"17\",\"16\"),\n",
    "                           (\"18\",\"17\"),\n",
    "                           (\"19\",\"18\"),\n",
    "                           (\"20\",\"19\"),\n",
    "                           (\"21\",\"20\"),\n",
    "                           (\"22\",\"21\"),\n",
    "                           (\"23\",\"22\"),\n",
    "                           (\"24\",\"23\"),\n",
    "                           (\"0\",\"23\"),\n",
    "])\n",
    "minutes_to = pynini.string_map([\n",
    "                  (\"59\", \"01\"),\n",
    "                  (\"58\", \"02\"),\n",
    "                  (\"57\", \"03\"),\n",
    "                  (\"56\", \"04\"),\n",
    "                  (\"55\", \"05\"),\n",
    "                  (\"54\", \"06\"),\n",
    "                  (\"53\", \"07\"),\n",
    "                  (\"52\", \"08\"),\n",
    "                  (\"51\", \"09\"),\n",
    "                  (\"50\", \"10\"),\n",
    "                  (\"49\", \"11\"),\n",
    "                  (\"48\", \"12\"),\n",
    "                  (\"47\", \"13\"),\n",
    "                  (\"46\", \"14\"),\n",
    "                  (\"45\", \"15\"),\n",
    "                  (\"44\", \"16\"),\n",
    "                  (\"43\", \"17\"),\n",
    "                  (\"42\", \"18\"),\n",
    "                  (\"41\", \"19\"),\n",
    "                  (\"40\", \"20\"),\n",
    "                  (\"39\", \"21\"),\n",
    "                  (\"38\", \"22\"),\n",
    "                  (\"37\", \"23\"),\n",
    "                  (\"36\", \"24\"),\n",
    "                  (\"35\", \"25\"),\n",
    "                  (\"34\", \"26\"),\n",
    "                  (\"33\", \"27\"),\n",
    "                  (\"32\", \"28\"),\n",
    "                  (\"31\", \"29\"),\n",
    "                  (\"30\", \"30\"),\n",
    "                  (\"29\", \"31\"),\n",
    "                  (\"28\", \"32\"),\n",
    "                  (\"27\", \"33\"),\n",
    "                  (\"26\", \"34\"),\n",
    "                  (\"25\", \"35\"),\n",
    "                  (\"24\", \"36\"),\n",
    "                  (\"23\", \"37\"),\n",
    "                  (\"22\", \"38\"),\n",
    "                  (\"21\", \"39\"),\n",
    "                  (\"20\", \"40\"),\n",
    "                  (\"19\", \"41\"),\n",
    "                  (\"18\", \"42\"),\n",
    "                  (\"17\", \"43\"),\n",
    "                  (\"16\", \"44\"),\n",
    "                  (\"15\", \"45\"),\n",
    "                  (\"14\", \"46\"),\n",
    "                  (\"13\", \"47\"),\n",
    "                  (\"12\", \"48\"),\n",
    "                  (\"11\", \"49\"),\n",
    "                  (\"10\", \"50\"),\n",
    "                  (\"09\", \"51\"),\n",
    "                  (\"08\", \"52\"),\n",
    "                  (\"07\", \"53\"),\n",
    "                  (\"06\", \"54\"),\n",
    "                  (\"05\", \"55\"),\n",
    "                  (\"04\", \"56\"),\n",
    "                  (\"03\", \"57\"),\n",
    "                  (\"02\", \"58\"),\n",
    "                  (\"01\", \"59\"),\n",
    "])\n",
    "graph_moins = pynutil.delete(\"moins\")"
   ]
  },
  {
   "cell_type": "markdown",
   "metadata": {
    "id": "XOKETkIYZy5M"
   },
   "source": [
    "Why graph the digits instead of the tokens themselves? Along with avoiding some minor repetition and making editing more apparent, it allows this subgraph to be ported to other languages - if so desired.\n",
    "\n",
    "Further, it helps us illustrate a helpful idea within this tutorial: as long as a pattern is regular and/or finite, it is no major issue to accommodate it in our graph, regardless of mathematic or logic system it employs."
   ]
  },
  {
   "cell_type": "markdown",
   "metadata": {
    "id": "DJbFiD2fAUc5"
   },
   "source": [
    "## Classifier"
   ]
  },
  {
   "cell_type": "markdown",
   "metadata": {
    "id": "cK0SGXntaDkI"
   },
   "source": [
    "Once again we place the grammar within the proper child class of `GraphFst`. We also insert the proper tags for the `Time` class, which are:\n",
    "- `hours`\n",
    "- `minutes`\n",
    "- `suffix` (explained within this section)"
   ]
  },
  {
   "cell_type": "code",
   "execution_count": null,
   "metadata": {
    "id": "9Eq5r-_VbBIg"
   },
   "outputs": [],
   "source": [
    "graph_hours_component = pynini.union(hours, graph_midi, graph_minuit)\n",
    "graph_hours_component = pynutil.insert(\"hours: \\\"\") + graph_hours_component + pynutil.insert(\"\\\"\")\n",
    "\n",
    "graph_minutes_component = (\n",
    "    pynutil.insert(\" minutes: \\\"\") + pynini.union(minutes, graph_fractions) + pynutil.insert(\"\\\"\")\n",
    ") \n",
    "graph_minutes_component = delete_space + graph_minutes_component\n",
    "\n",
    "graph_time_standard = (graph_hours_component + delete_space + graph_heures \n",
    "                       + pynini.closure(graph_minutes_component, 0, 1))"
   ]
  },
  {
   "cell_type": "markdown",
   "metadata": {
    "id": "2avfS3IacSiC"
   },
   "source": [
    "We now setup the alternate graph that allows backwards counting. Note, this is triggered by the occurrence of \"moins\" between the hour and minute component."
   ]
  },
  {
   "cell_type": "code",
   "execution_count": null,
   "metadata": {
    "id": "TmpwisOVcn0T"
   },
   "outputs": [],
   "source": [
    "graph_hours_to_component = hours | graph_midi | graph_minuit\n",
    "graph_hours_to_component @= hours_to\n",
    "graph_hours_to_component = pynutil.insert(\"hours: \\\"\") + graph_hours_to_component + pynutil.insert(\"\\\"\")\n",
    "graph_hours_to_component = graph_hours_to_component + delete_space + graph_heures\n",
    "\n",
    "graph_minutes_to_component = (minutes | graph_demi |  # No 'et' in fractions\n",
    "                              (pynutil.delete(\"le \") + graph_quart) | graph_trois_quart)\n",
    "graph_minutes_to_component @= minutes_to\n",
    "graph_minutes_to_component = pynutil.insert(\" minutes: \\\"\") + graph_minutes_to_component + pynutil.insert(\"\\\"\")\n",
    "\n",
    "graph_time_to = graph_hours_to_component + delete_space + graph_moins + delete_space + graph_minutes_to_component"
   ]
  },
  {
   "cell_type": "markdown",
   "metadata": {
    "id": "FkO4tRRfdQT4"
   },
   "source": [
    "We now join it with our main component, allowing us to graph all times:"
   ]
  },
  {
   "cell_type": "code",
   "execution_count": null,
   "metadata": {
    "id": "0O0vUVizdU8c"
   },
   "outputs": [],
   "source": [
    "graph_time = graph_time_standard | graph_time_to"
   ]
  },
  {
   "cell_type": "markdown",
   "metadata": {
    "id": "jbX4JV-LdY3Y"
   },
   "source": [
    "Once again we throw a wrench into things with the `suffix` feature. As in the case of Ordinals and Decimals, key-words can play into our Time WFST. For French, this occurs with the words \"du matin\", \"de l'après-midi\",  and \"du soir\". (Respectively: \"in the morning\", \"in the afternoon\", and \"in the evening\".) Much like in English, these phrases alter how we write down the time. But instead of indicating `a.m.` or `p.m.`, these indicate *what hour system is used*. For example:\n",
    "- \"deux heures du matin\" -> `2 h` = `2:00 a.m.`\n",
    "- \"deux heures de l'après-midi\" -> `14 h` = `2:00 p.m.`\n",
    "\n",
    "Only a twelve hour system is used when these suffixes accompany the time. As such, our Classifier will need to either adjust the times like in the case of counting backwards or must pass the information to the Verbalizer so it can adjust. \n",
    "\n",
    "Since our Classifier is long enough as is, we will simply store this information in the `suffix` property and allow the Verbalizer to manage."
   ]
  },
  {
   "cell_type": "code",
   "execution_count": null,
   "metadata": {
    "id": "OqVa78zRgJw9"
   },
   "outputs": [],
   "source": [
    "graph_suffix_am = pynini.cross(\"du matin\", \"am\")\n",
    "graph_suffix_pm = pynini.string_map([(\"de l'après-midi\", \"pm\"),(\"du soir\", \"pm\")])\n",
    "\n",
    "graph_suffix = pynini.cross(graph_suffix_am, \"am\") | pynini.cross(graph_suffix_pm, \"pm\")\n",
    "\n",
    "graph_suffix_component = pynutil.insert(\" suffix: \\\"\") + graph_suffix + pynutil.insert(\"\\\"\")\n",
    "graph_suffix_component = delete_space + graph_suffix_component\n",
    "graph_suffix_component = pynini.closure(graph_suffix_component, 0, 1)"
   ]
  },
  {
   "cell_type": "markdown",
   "metadata": {
    "id": "-LaJMIjUf1XR"
   },
   "source": [
    "And we append to our graph:"
   ]
  },
  {
   "cell_type": "code",
   "execution_count": null,
   "metadata": {
    "id": "76myCFiggX3E"
   },
   "outputs": [],
   "source": [
    "class TimeFst(GraphFst):\n",
    "    def __init__(self):\n",
    "        super().__init__(name=\"time\", kind=\"classify\")\n",
    "        \"\"\"grammar omitted for length\n",
    "        ....\n",
    "        ....\n",
    "        ....\n",
    "        \"\"\"\n",
    "        graph_hours_component = pynini.union(hours, graph_midi, graph_minuit)\n",
    "        graph_hours_component = pynutil.insert(\"hours: \\\"\") + graph_hours_component + pynutil.insert(\"\\\"\")\n",
    "\n",
    "        graph_minutes_component = (\n",
    "            pynutil.insert(\" minutes: \\\"\") + pynini.union(minutes, graph_fractions) + pynutil.insert(\"\\\"\")\n",
    "        ) \n",
    "        graph_minutes_component = delete_space + graph_minutes_component\n",
    "\n",
    "        graph_time_standard = (graph_hours_component + delete_space + graph_heures \n",
    "                               + pynini.closure(graph_minutes_component, 0, 1))\n",
    "\n",
    "        graph_hours_to_component = hours | graph_midi | graph_minuit\n",
    "        graph_hours_to_component @= hours_to\n",
    "        graph_hours_to_component = pynutil.insert(\"hours: \\\"\") + graph_hours_to_component + pynutil.insert(\"\\\"\")\n",
    "        graph_hours_to_component = graph_hours_to_component + delete_space + graph_heures\n",
    "\n",
    "        graph_minutes_to_component = (minutes | graph_demi |  # No 'et' in fractions\n",
    "                                      (pynutil.delete(\"le \") + graph_quart) | graph_trois_quart)\n",
    "        graph_minutes_to_component @= minutes_to\n",
    "        graph_minutes_to_component = pynutil.insert(\" minutes: \\\"\") + graph_minutes_to_component + pynutil.insert(\"\\\"\")\n",
    "\n",
    "        graph_time_to = graph_hours_to_component + delete_space + graph_moins + delete_space + graph_minutes_to_component\n",
    "\n",
    "        graph_time_no_suffix = graph_time_standard | graph_time_to\n",
    "\n",
    "        graph_suffix_am = pynini.cross(\"du matin\", \"am\")\n",
    "        graph_suffix_pm = pynini.string_map([(\"de l'après-midi\", \"pm\"),(\"du soir\", \"pm\")])\n",
    "\n",
    "        graph_suffix = pynini.cross(graph_suffix_am, \"am\") | pynini.cross(graph_suffix_pm, \"pm\")\n",
    "\n",
    "        graph_suffix_component = pynutil.insert(\" suffix: \\\"\") + graph_suffix + pynutil.insert(\"\\\"\")\n",
    "        graph_suffix_component = delete_space + graph_suffix_component\n",
    "        graph_suffix_component = pynini.closure(graph_suffix_component, 0, 1)\n",
    "        \n",
    "        final_graph = graph_time_no_suffix + graph_suffix_component\n",
    "\n",
    "        final_graph = self.add_tokens(final_graph)\n",
    "\n",
    "        self.fst = final_graph.optimize()\n"
   ]
  },
  {
   "cell_type": "markdown",
   "metadata": {},
   "source": [
    "Let's see how we did:"
   ]
  },
  {
   "cell_type": "code",
   "execution_count": null,
   "metadata": {},
   "outputs": [],
   "source": [
    "time = TimeFst().fst\n",
    "example = \"quatre heures moins cinq\"\n",
    "apply_fst(example, time)"
   ]
  },
  {
   "cell_type": "markdown",
   "metadata": {
    "id": "lPlJ1qyeAWOL"
   },
   "source": [
    "## Verbalizer"
   ]
  },
  {
   "cell_type": "markdown",
   "metadata": {
    "id": "CrO-xtJ87PEl"
   },
   "source": [
    "The initial part of the Verbalizer should appear familiar. We delete the property tags `hours` and `minutes`, making sure they preserve the actual values for formatting."
   ]
  },
  {
   "cell_type": "code",
   "execution_count": null,
   "metadata": {
    "id": "fCzZKR7ek0Mz"
   },
   "outputs": [],
   "source": [
    "hour = (\n",
    "    pynutil.delete(\"hours:\")\n",
    "    + delete_space\n",
    "    + pynutil.delete(\"\\\"\")\n",
    "    + pynini.closure(NEMO_DIGIT, 1, 2)\n",
    "    + pynutil.delete(\"\\\"\")\n",
    ")\n",
    "minute = (\n",
    "    pynutil.delete(\"minutes:\")\n",
    "    + delete_extra_space\n",
    "    + pynutil.delete(\"\\\"\")\n",
    "    + pynini.closure(NEMO_DIGIT, 1, 2)\n",
    "    + pynutil.delete(\"\\\"\")\n",
    ")\n",
    "graph = hour + delete_extra_space + pynutil.insert(\"h\") + minute.ques"
   ]
  },
  {
   "cell_type": "markdown",
   "metadata": {
    "id": "WnVV9GUKk-b7"
   },
   "source": [
    "We then deal with the case of `suffix`. We first note that if the suffix is for a morning time (before noon), then there is no further conversion that is needed. We may simply delete the property and its value."
   ]
  },
  {
   "cell_type": "code",
   "execution_count": null,
   "metadata": {
    "id": "haOEiSbglc6s"
   },
   "outputs": [],
   "source": [
    "day_suffixes = pynutil.delete(\"suffix: \\\"am\\\"\")\n",
    "\n",
    "graph = hours + delete_extra_space + pynutil.insert(\"h\") + minute.ques + delete_space + day_suffixes.ques"
   ]
  },
  {
   "cell_type": "markdown",
   "metadata": {
    "id": "wL0FNg6Xlhb-"
   },
   "source": [
    "Meanwhile, the post-noon suffixes would require us shifting the hours value by twelve. Much like in the case of counting backwards from the hour, we can simply create a WFST to do this addition work for us."
   ]
  },
  {
   "cell_type": "code",
   "execution_count": null,
   "metadata": {
    "id": "YLrabUNplwG7"
   },
   "outputs": [],
   "source": [
    "hour_to_night = pynini.string_map([\n",
    "                                   (\"1\", \"13\"),\n",
    "                                   (\"2\", \"14\"),\n",
    "                                   (\"3\", \"15\"),\n",
    "                                   (\"4\", \"16\"),\n",
    "                                   (\"5\", \"17\"),\n",
    "                                   (\"6\", \"18\"),\n",
    "                                   (\"7\", \"19\"),\n",
    "                                   (\"8\", \"20\"),\n",
    "                                   (\"9\", \"21\"),\n",
    "                                   (\"10\", \"22\"),\n",
    "                                   (\"11\", \"23\"), # Note that 12 and 24 would be phrased \"midi\" and \"minuit\" respectively\n",
    "])"
   ]
  },
  {
   "cell_type": "markdown",
   "metadata": {
    "id": "X0-z-qJAmIiI"
   },
   "source": [
    "We then create an alternate graph where this conversion is mapped onto the hours function - given a post-noon suffix - and create a union with our earlier graph:"
   ]
  },
  {
   "cell_type": "code",
   "execution_count": null,
   "metadata": {
    "id": "8CdEmo9NmN7u"
   },
   "outputs": [],
   "source": [
    "night_suffixes = pynutil.delete(\"suffix: \\\"pm\\\"\")\n",
    "graph |= (\n",
    "            hour @ hour_to_night\n",
    "            + delete_extra_space\n",
    "            + pynutil.insert(\"h\")\n",
    "            + minute.ques\n",
    "            + delete_space\n",
    "            + night_suffixes\n",
    "        )"
   ]
  },
  {
   "cell_type": "markdown",
   "metadata": {
    "id": "YnoIkZBqmaTo"
   },
   "source": [
    "Giving us a final Verbalizer of:"
   ]
  },
  {
   "cell_type": "code",
   "execution_count": null,
   "metadata": {
    "id": "ZfXimvFBmdDD"
   },
   "outputs": [],
   "source": [
    "class TimeFst(GraphFst):\n",
    "    def __init__(self):\n",
    "        super().__init__(name=\"time\", kind=\"verbalize\")\n",
    "\n",
    "        hour_to_night = pynini.string_map([\n",
    "                                   (\"1\", \"13\"),\n",
    "                                   (\"2\", \"14\"),\n",
    "                                   (\"3\", \"15\"),\n",
    "                                   (\"4\", \"16\"),\n",
    "                                   (\"5\", \"17\"),\n",
    "                                   (\"6\", \"18\"),\n",
    "                                   (\"7\", \"19\"),\n",
    "                                   (\"8\", \"20\"),\n",
    "                                   (\"9\", \"21\"),\n",
    "                                   (\"10\", \"22\"),\n",
    "                                   (\"11\", \"23\"),\n",
    "])\n",
    "\n",
    "        day_suffixes = pynutil.delete(\"suffix: \\\"am\\\"\")\n",
    "        night_suffixes = pynutil.delete(\"suffix: \\\"pm\\\"\")\n",
    "\n",
    "        hour = (\n",
    "            pynutil.delete(\"hours:\")\n",
    "            + delete_space\n",
    "            + pynutil.delete(\"\\\"\")\n",
    "            + pynini.closure(NEMO_DIGIT, 1, 2)\n",
    "            + pynutil.delete(\"\\\"\")\n",
    "        )\n",
    "        minute = (\n",
    "            pynutil.delete(\"minutes:\")\n",
    "            + delete_extra_space\n",
    "            + pynutil.delete(\"\\\"\")\n",
    "            + pynini.closure(NEMO_DIGIT, 1, 2)\n",
    "            + pynutil.delete(\"\\\"\")\n",
    "        )\n",
    "\n",
    "        graph = hour + delete_extra_space + pynutil.insert(\"h\") + minute.ques + delete_space + day_suffixes.ques\n",
    "\n",
    "        graph |= (\n",
    "            hour @ hour_to_night\n",
    "            + delete_extra_space\n",
    "            + pynutil.insert(\"h\")\n",
    "            + minute.ques\n",
    "            + delete_space\n",
    "            + night_suffixes\n",
    "        )\n",
    "        delete_tokens = self.delete_tokens(graph)\n",
    "        self.fst = delete_tokens.optimize()"
   ]
  },
  {
   "cell_type": "markdown",
   "metadata": {
    "id": "e5tPcCaSYuhY"
   },
   "source": [
    "If you've noticed, the Verbalizer process has become simpler as we've progressed through our WFSTs. Commonly, you will seldom need to even provide the amount of overhead we've seen in `TimeFst`, `MoneyFst`, and `OrdinalFst`, and the majority of this component is simply removing tokens as an intermediary step, as we'll see for our Name class."
   ]
  },
  {
   "cell_type": "markdown",
   "metadata": {
    "id": "iHmRe3UIhyIH"
   },
   "source": [
    "# WhiteList WFST <a id=\"whitelist-wfst\"></a>"
   ]
  },
  {
   "cell_type": "markdown",
   "metadata": {
    "id": "8kMn2qB9bVFy"
   },
   "source": [
    "\n",
    "While developing your grammars, you may encounter tokens that refuse standard categorization and yet still require normalization. For example, you may need to render \"Mister Brown\" as `Mr. Brown` or \"H M S Nelson\" as `H.M.S. Nelson`. As these cases are rather specific, they lack a regular pattern for a specific classifier. (What about \"mister\" as a token requires tokenization as opposed to \"Brown\".) Instead, we need to explicitly list their input-output mappings (i.e. a whitelist).\n",
    "\n",
    "For NeMo, this is performed through the `WhiteListFst`:\n",
    "\n"
   ]
  },
  {
   "cell_type": "markdown",
   "metadata": {
    "id": "6B4oPXYcccWs"
   },
   "source": [
    "## Grammar"
   ]
  },
  {
   "cell_type": "markdown",
   "metadata": {
    "id": "RThTLUCRceOO"
   },
   "source": [
    "`WhitelistFst` is essentially just a wrapper for a `string_map` or `string_file` mapping with the appropriate formatting for deployment. Per our example, we can make a graph with the following:"
   ]
  },
  {
   "cell_type": "code",
   "execution_count": null,
   "metadata": {
    "id": "eIOOb_wJdMMx"
   },
   "outputs": [],
   "source": [
    "graph = pynini.string_map([\n",
    "                           (\"mister\", \"mr.\"),\n",
    "                           (\"h m s\", \"h.m.s\"),\n",
    "                           (\"doctor\", \"dr.\")\n",
    "])"
   ]
  },
  {
   "cell_type": "markdown",
   "metadata": {
    "id": "O5kTXwmPZ9Tt"
   },
   "source": [
    "As previously mentioned, here is where the use of `string_file` will make maintenance much easier. Discovering whitelist mappings is an iterative process and you will more than likely need to return to your list throughout development. For instance, it may be obvious that tokens such as \"madame\", \"miss\", \"esquire\", but would you think of providing abbreviations for \"the right honorable\" or \"tennessee valley authority\"? Keeping a tsv file available for quick insertions greatly assists here."
   ]
  },
  {
   "cell_type": "markdown",
   "metadata": {
    "id": "RC5Cf-Z8dYVk"
   },
   "source": [
    "## Classifier"
   ]
  },
  {
   "cell_type": "markdown",
   "metadata": {
    "id": "144nvAHEdfBJ"
   },
   "source": [
    "Unlike for our other WFSTs, There is no specific semiotic class for `WhiteListFst`. It instead falls under the default Name class to designate there is no need for further processing beyond obligatory tokenization. Indeed, we can simply insert the token ourselves instead of calling `add_tokens`."
   ]
  },
  {
   "cell_type": "code",
   "execution_count": null,
   "metadata": {
    "id": "oPkrmg2gdznd"
   },
   "outputs": [],
   "source": [
    "class WhiteListFst(GraphFst):\n",
    "    def __init__(self):\n",
    "        super().__init__(name=\"whitelist\", kind=\"classify\")\n",
    "\n",
    "        whitelist = pynini.string_map([\n",
    "                           (\"mister\", \"mr.\"),\n",
    "                           (\"h m s\", \"h.m.s\"),\n",
    "                           (\"doctor\", \"dr.\")])\n",
    "        graph = pynutil.insert(\"name: \\\"\") + convert_space(whitelist) + pynutil.insert(\"\\\"\")\n",
    "        self.fst = graph.optimize()"
   ]
  },
  {
   "cell_type": "markdown",
   "metadata": {
    "id": "B05kdSIdd2dv"
   },
   "source": [
    "## Verbalizer"
   ]
  },
  {
   "cell_type": "markdown",
   "metadata": {},
   "source": [
    "Since the whitelisted token has already been rendered in the desired normalized form, all that is necessary is to strip the `name` token and render the string 'as is'. This can be done by through the following:"
   ]
  },
  {
   "cell_type": "code",
   "execution_count": null,
   "metadata": {
    "id": "gaq3voIYiUCA"
   },
   "outputs": [],
   "source": [
    "class WhiteListFst(GraphFst):\n",
    "    def __init__(self):\n",
    "        super().__init__(name=\"whitelist\", kind=\"verbalize\")\n",
    "        graph = (\n",
    "            pynutil.delete(\"name:\")\n",
    "            + delete_space\n",
    "            + pynutil.delete(\"\\\"\")\n",
    "            + pynini.closure(NEMO_CHAR - \" \", 1)\n",
    "            + pynutil.delete(\"\\\"\")\n",
    "        )\n",
    "        graph = graph @ pynini.cdrewrite(pynini.cross(u\"\\u00A0\", \" \"), \"\", \"\", NEMO_SIGMA) # Removes possible null token\n",
    "        self.fst = graph.optimize()"
   ]
  },
  {
   "cell_type": "markdown",
   "metadata": {
    "id": "cUE7Gg35bWKb"
   },
   "source": [
    "While the graph is largely self-explanatory, take note that the default implementation assumes a character string without spacing. If you intend to include additional formatting in your normalization (e.g. `H. M. S.` instead of `H.M.S.`), you may need to adjust the graph to expand coverage."
   ]
  },
  {
   "cell_type": "markdown",
   "metadata": {
    "id": "_o_a15Fg7niv"
   },
   "source": [
    "# Word and Punctuation WFST <a id=\"word-and-punctuation-wfst\"></a>"
   ]
  },
  {
   "cell_type": "markdown",
   "metadata": {
    "id": "Zi6lP7mTmnUV"
   },
   "source": [
    "Continuing with the Name class, we will conclude with the Word and Punctuation WFSTs. These are among the simplest and most crucial classes of the entire ITN system, as they classify all tokens that are not caught by other semiotic classes. Since these other tokens make up the majority of all strings your normalization system will encounter, they are essential for general functionality.\n",
    "\n",
    "However, they escape discussion as their function is self-evident: since they function as default classes, tokens only reach Word WFST and Punctuation WFST if they have not been accepted by the other WFSTs. As such, we can simply accept the tokens as they are, providing them a `name` tag."
   ]
  },
  {
   "cell_type": "markdown",
   "metadata": {
    "id": "9zCqczLqp5NW"
   },
   "source": [
    "## Classifier"
   ]
  },
  {
   "cell_type": "markdown",
   "metadata": {
    "id": "eUWum5U0p99c"
   },
   "source": [
    "For instance, consider the entire `WordFst` Classifier in its entirety:"
   ]
  },
  {
   "cell_type": "code",
   "execution_count": null,
   "metadata": {
    "id": "CCZSTeDHofDl"
   },
   "outputs": [],
   "source": [
    "class WordFst(GraphFst):\n",
    "    def __init__(self):\n",
    "        super().__init__(name=\"word\", kind=\"classify\")\n",
    "        word = pynutil.insert(\"name: \\\"\") + pynini.closure(NEMO_NOT_SPACE, 1) + pynutil.insert(\"\\\"\")\n",
    "        self.fst = word.optimize()"
   ]
  },
  {
   "cell_type": "markdown",
   "metadata": {
    "id": "9ys2VpjjoiEC"
   },
   "source": [
    "It just processes the entire token string with the `NEMO_NOT_SPACE` utility WFST (which accepts any string that is not a space). For your language, you may simply use one of the preexisting `WordFst`.\n",
    "\n",
    "Depending on language, the `PunctuationFst` may require some (minimal) adjustment. Note the following:"
   ]
  },
  {
   "cell_type": "code",
   "execution_count": null,
   "metadata": {
    "id": "Mnnd3PVMpF4t"
   },
   "outputs": [],
   "source": [
    "class PunctuationFst(GraphFst):\n",
    "    def __init__(self):\n",
    "        super().__init__(name=\"punctuation\", kind=\"classify\")\n",
    "\n",
    "        s = \"!#$%&\\'()*+,-./:;<=>?@^_`{|}~\"\n",
    "        punct = pynini.union(*s)\n",
    "\n",
    "        graph = pynutil.insert(\"name: \\\"\") + punct + pynutil.insert(\"\\\"\")\n",
    "\n",
    "        self.fst = graph.optimize()"
   ]
  },
  {
   "cell_type": "markdown",
   "metadata": {
    "id": "_afW02LXpLtz"
   },
   "source": [
    "If your language uses other punctuation than that in the `s` string (or reserves some of the punctuation as characters), you may simply edit `s` to accommodate. \n",
    "\n",
    "For instance, French has a unique quotation style that utilizes guillemets \"« »\". We may add their Unicode codepoints (to avoid encoding issues) to `s`:"
   ]
  },
  {
   "cell_type": "code",
   "execution_count": null,
   "metadata": {
    "id": "mgfZIKzVplVm"
   },
   "outputs": [],
   "source": [
    "class PunctuationFst(GraphFst):\n",
    "    def __init__(self):\n",
    "        super().__init__(name=\"punctuation\", kind=\"classify\")\n",
    "\n",
    "        s = \"!#$%&\\'()*+,-./:;<=>?@^_`{|}~\"\n",
    "        guillemets = \"\\u00AB\" + \"\\u00BB\"  # quotation marks in French.\n",
    "        s += guillemets\n",
    "        punct = pynini.union(*s)\n",
    "\n",
    "        graph = pynutil.insert(\"name: \\\"\") + punct + pynutil.insert(\"\\\"\")\n",
    "\n",
    "        self.fst = graph.optimize()"
   ]
  },
  {
   "cell_type": "markdown",
   "metadata": {
    "id": "6Upb5-wcp_7H"
   },
   "source": [
    "## Verbalizer"
   ]
  },
  {
   "cell_type": "markdown",
   "metadata": {
    "id": "ufWT1T6GqCCT"
   },
   "source": [
    "Note that both `PunctuationFst` and `WordFst` both encode with the `name` property. This leaves no differentiation between the two for a Verbalizer. This makes sense as there are no particular formatting rules for them, they simply need a placeholder tag to avoid alteration between the Classifier and Verbalizer step. Once passed to the verbalizer, they are rendered as normal by simply removing the tag (this is practically identical to the WhiteListFST):"
   ]
  },
  {
   "cell_type": "code",
   "execution_count": null,
   "metadata": {
    "id": "LqyhqQKZqcph"
   },
   "outputs": [],
   "source": [
    "class WordFst(GraphFst):\n",
    "    def __init__(self):\n",
    "        super().__init__(name=\"word\", kind=\"verbalize\")\n",
    "        chars = pynini.closure(NEMO_CHAR - \" \", 1)\n",
    "        char = pynutil.delete(\"name:\") + delete_space + pynutil.delete(\"\\\"\") + chars + pynutil.delete(\"\\\"\")\n",
    "        graph = char @ pynini.cdrewrite(pynini.cross(u\"\\u00A0\", \" \"), \"\", \"\", NEMO_SIGMA) # Cleans up possible null character\n",
    "\n",
    "        self.fst = graph.optimize()"
   ]
  },
  {
   "cell_type": "markdown",
   "metadata": {
    "id": "lGbrUkcpapyi"
   },
   "source": [
    "For many languages, the writing of your `WordFst` and `PunctuationFst` (both Classifiers and Verbalizers) will require no more than duplicating the preexisting grammars found in NeMo Text Processing."
   ]
  },
  {
   "cell_type": "markdown",
   "metadata": {
    "id": "5y9jhkhQ7p4W"
   },
   "source": [
    "# Other Classes <a id=\"other-classes\"></a>"
   ]
  },
  {
   "cell_type": "markdown",
   "metadata": {
    "id": "j1mgnISmiu-g"
   },
   "source": [
    "While the preceding discussion should be suitable for development of the remaining classes, some helpful notes may be of use before continuing:\n",
    "- Fraction WFST: This is the last of the 'fundamental' classes and should take priority after completion of the Decimal WFST. It operates very similarly to the Ordinal WFST in that you wish to recover the Cardinal roots for the numerator and denominator prior to tagging. Its properties are: `negative`, `integer_part`, `numerator`, and `denominator`.\n",
    "- Measure WFST: Like the Money WFST, this will require management of several 'parent' WFSTS (Fraction, Cardinal, Decimal) to be suitably comprehensive. As well, you may find it more productive to find ways to compose new measurement units instead of simply listing all (e.g. micrometers, petameters, miles per hour, feet per second). Its properties are: `negative`, `units` and it allows subgraphs of the `cardinal`, `decimal`, and `fraction` classes. (This is, it allows tokenization within the tokenization.)\n",
    "- Date WFST: Depending on writing conventions, this may vary in complexity. For instance, English speakers may write dates as `01/01/2021/` or `Jan. 1 2021`. Are there specific use cases where one is preferred or should you simply decide on a format? Further, you may wish to take advantage of the `preserve order` property to avoid possible unwanted verbalizations (some implementations will permit both `Jan. 1` and `1 Jan.` if not careful.) Its properties are: `month`, `day`, and `year`. \n",
    "- Telephone WFST: These will be heavily dependent not only on writing conventions but even regional preference. For instance, the U.S. commonly uses a ten digit system broken into the following sequence: `###-###-####`. Meanwhile, mainland France breaks a ten digit sequence into groups of two: `##-##-##-##-##`. Take careful note of how your language's target region verbalizes these figures and leave room for some variation in development. The `telephone` class has only one property: `number_part`. \n",
    "- Electronic WFST: For normalizing email addresses or urls, you will need to develop for the `electronic` class. The main concerns will be managing alphanumeric strings and parsing the reserved symbols used for protocols and domains. (How does your target language pronounce \"https://\"? www? '.' or '@'?\") Depending on whether you are normalizing a url or email, the following properties will be needed:\n",
    "    - email: `username`, `domain`\n",
    "    - url: `protocol` (Sparrowhawk allows further detail here but NeMo passes the entire url through the `protocol` property)"
   ]
  },
  {
   "cell_type": "markdown",
   "metadata": {
    "id": "-i25X8mK90n3"
   },
   "source": [
    "# Tokenize and Classify <a id=\"tokenize-and-classify\"></a>"
   ]
  },
  {
   "cell_type": "markdown",
   "metadata": {
    "id": "v4bcigU6b9ss"
   },
   "source": [
    "We are now ready to build a general Classifier for our entire language. Upon completion of your grammars, the next step is to unite them together in a general Classifier WFST - located within a `tokenize_and_classify.py` file, preferably. This WFST will be responsible for determining the appropriate semiotic class for each token in your string and processing the necessary properties for normalization.\n",
    "\n",
    "For this section, we will focus on the following: grammar composition, assignment of weights, and importing/exporting as a FAR file. Since we will need to work with some instantiated graphs, let's preload them before proceeding. (Note the compilingtime.)"
   ]
  },
  {
   "cell_type": "code",
   "execution_count": null,
   "metadata": {},
   "outputs": [],
   "source": [
    "from nemo_text_processing.inverse_text_normalization.fr.taggers.cardinal import CardinalFst\n",
    "from nemo_text_processing.inverse_text_normalization.fr.taggers.decimal import DecimalFst\n",
    "from nemo_text_processing.inverse_text_normalization.fr.taggers.money import MoneyFst\n",
    "from nemo_text_processing.inverse_text_normalization.fr.taggers.ordinal import OrdinalFst\n",
    "from nemo_text_processing.inverse_text_normalization.fr.taggers.punctuation import PunctuationFst\n",
    "from nemo_text_processing.inverse_text_normalization.fr.taggers.time import TimeFst\n",
    "from nemo_text_processing.inverse_text_normalization.fr.taggers.whitelist import WhiteListFst\n",
    "from nemo_text_processing.inverse_text_normalization.fr.taggers.word import WordFst\n",
    "\n",
    "cardinal = CardinalFst()\n",
    "cardinal_graph = cardinal.fst\n",
    "\n",
    "ordinal = OrdinalFst(cardinal)\n",
    "ordinal_graph = ordinal.fst\n",
    "\n",
    "decimal = DecimalFst(cardinal)\n",
    "decimal_graph = decimal.fst\n",
    "\n",
    "whitelist_graph = WhiteListFst().fst\n",
    "word_graph = WordFst().fst\n",
    "time_graph = TimeFst().fst\n",
    "money_graph = MoneyFst(cardinal, decimal).fst\n",
    "punct_graph = PunctuationFst().fst"
   ]
  },
  {
   "cell_type": "markdown",
   "metadata": {
    "id": "MIv58eSocOV1"
   },
   "source": [
    "## Grammar"
   ]
  },
  {
   "cell_type": "markdown",
   "metadata": {
    "id": "k_RPlnfVdG5E"
   },
   "source": [
    "As for all previous grammars, the `tokenize_and_classify` grammar inherits from a `GraphFst` as an individual class: `ClassifyFst`. "
   ]
  },
  {
   "cell_type": "code",
   "execution_count": null,
   "metadata": {
    "id": "WHKG4c2WdW0G"
   },
   "outputs": [],
   "source": [
    "class ClassifyFst(GraphFst):\n",
    "    def __init__(self):\n",
    "        super().__init__(name=\"tokenize_and_classify\", kind=\"classify\")"
   ]
  },
  {
   "cell_type": "markdown",
   "metadata": {
    "id": "j9_I6DJmdcOG"
   },
   "source": [
    "This class is responsible for instantiating all subgraphs and passing necessary dependencies:"
   ]
  },
  {
   "cell_type": "code",
   "execution_count": null,
   "metadata": {
    "id": "4YtmcxLOdlas"
   },
   "outputs": [],
   "source": [
    "class ClassifyFst(GraphFst):\n",
    "    def __init__(self):\n",
    "        super().__init__(name=\"tokenize_and_classify\", kind=\"classify\")\n",
    "\n",
    "        cardinal = CardinalFst()\n",
    "        cardinal_graph = cardinal.fst\n",
    "\n",
    "        ordinal = OrdinalFst(cardinal)\n",
    "        ordinal_graph = ordinal.fst\n",
    "\n",
    "        decimal = DecimalFst(cardinal)\n",
    "        decimal_graph = decimal.fst\n",
    "\n",
    "        whitelist_graph = WhiteList().fst\n",
    "        word_graph = WordFst().fst\n",
    "        time_graph = TimeFst().fst\n",
    "        money_graph = MoneyFst(cardinal, decimal).fst\n",
    "        punct_graph = PunctuationFst().fst"
   ]
  },
  {
   "cell_type": "markdown",
   "metadata": {
    "id": "y5vGvv3HeAY9"
   },
   "source": [
    "We then join all the grammars together so `ClassifyFst` can apply them. Rather unceremoniously, this is accomplished by performing a union across all grammars (excluding `PunctuationFst`, to assist tokenization). We then follow this union by inserting the `tokens` class around the resulting formatting (required for processing):"
   ]
  },
  {
   "cell_type": "code",
   "execution_count": null,
   "metadata": {
    "id": "oocgPQ5geZJO"
   },
   "outputs": [],
   "source": [
    "class ClassifyFst(GraphFst):\n",
    "    def __init__(self):\n",
    "        super().__init__(name=\"tokenize_and_classify\", kind=\"classify\")\n",
    "\n",
    "        cardinal = CardinalFst()\n",
    "        cardinal_graph = cardinal.fst\n",
    "\n",
    "        ordinal = OrdinalFst(cardinal)\n",
    "        ordinal_graph = ordinal.fst\n",
    "\n",
    "        decimal = DecimalFst(cardinal)\n",
    "        decimal_graph = decimal.fst\n",
    "\n",
    "        whitelist_graph = WhiteListFst().fst\n",
    "        word_graph = WordFst().fst\n",
    "        time_graph = TimeFst().fst\n",
    "        money_graph = MoneyFst(cardinal, decimal).fst\n",
    "        punct_graph = PunctuationFst().fst\n",
    "\n",
    "        classify = (\n",
    "            time_graph\n",
    "            | whitelist_graph\n",
    "            | decimal_graph\n",
    "            | cardinal_graph\n",
    "            | ordinal_graph\n",
    "            | money_graph\n",
    "            | word_graph\n",
    "        )\n",
    "        token = pynutil.insert(\"tokens { \") + classify + pynutil.insert(\" }\")"
   ]
  },
  {
   "cell_type": "markdown",
   "metadata": {
    "id": "ASWDXWQjfLEU"
   },
   "source": [
    "Our graph is now able to process an individual token. But what about a string? Here you will need to be mindful of the tokenization behavior for your language and decide on your desired treatment of punctuation (hence exclusion from the main graph). \n",
    "\n",
    "For our purposes, we will assume the convention of space and punctuation serving as token separators. We graph punctuation as individual tokens"
   ]
  },
  {
   "cell_type": "code",
   "execution_count": null,
   "metadata": {
    "id": "r6WztK2jwhFt"
   },
   "outputs": [],
   "source": [
    "punct_graph = PunctuationFst().fst\n",
    "punct = pynutil.insert(\"tokens { \") + punct_graph + pynutil.insert(\" }\")"
   ]
  },
  {
   "cell_type": "markdown",
   "metadata": {
    "id": "9T2rT89jw3T1"
   },
   "source": [
    "and join the `punct` graph with our `tokens` graph (inserting spaces between tokens for formatting)"
   ]
  },
  {
   "cell_type": "code",
   "execution_count": null,
   "metadata": {
    "id": "rGtVOK-txKOP"
   },
   "outputs": [],
   "source": [
    "token = \"PLACEHOLDER\"\n",
    "token_plus_punct = (\n",
    "      pynini.closure(punct + pynutil.insert(\" \")) + token + pynini.closure(pynutil.insert(\" \") + punct)\n",
    "            ) # Note the use of closure incase there are multiple punctuations\n",
    "graph = token_plus_punct + pynini.closure(delete_extra_space + token_plus_punct)\n"
   ]
  },
  {
   "cell_type": "markdown",
   "metadata": {
    "id": "_gixfQ69xWPe"
   },
   "source": [
    "then address space between tokens: \n",
    "\n",
    "`graph = delete_space + graph + delete_space`"
   ]
  },
  {
   "cell_type": "markdown",
   "metadata": {
    "id": "DWnmazWecyUG"
   },
   "source": [
    "## Weighting <a id=\"classifyweights\"></a>"
   ]
  },
  {
   "cell_type": "markdown",
   "metadata": {
    "id": "egHbwIbMx-hT"
   },
   "source": [
    "Were we to leave our `ClassifyFst` like this, we would undoubtedly encounter a mountain of errors. What will stop our graph from treating punctuation that is part of a previous grammar as a token separator (e.g. \"vingt-et-un\")? How do we ensure that a currency string isn't treated as solely a decimal string with a `name` token following?\n",
    "\n",
    "As in previous cases, the solution lies in our choice of weights for the grammar."
   ]
  },
  {
   "cell_type": "markdown",
   "metadata": {
    "id": "y3U7_M8CyxZ1"
   },
   "source": [
    "Let us return to the main graph:"
   ]
  },
  {
   "cell_type": "code",
   "execution_count": null,
   "metadata": {
    "id": "9VXe1dfsy3Be"
   },
   "outputs": [],
   "source": [
    "classify = (\n",
    "                time_graph\n",
    "                | whitelist_graph\n",
    "                | decimal_graph\n",
    "                | cardinal_graph\n",
    "                | ordinal_graph\n",
    "                | money_graph\n",
    "                | word_graph\n",
    "            )\n",
    "punct = pynutil.insert(\"tokens { \") + punct_graph + pynutil.insert(\" }\")"
   ]
  },
  {
   "cell_type": "markdown",
   "metadata": {
    "id": "aY4vOFqxy5ua"
   },
   "source": [
    "Beyond the path weights that we explicitly added, these graphs are currently weightless. Since we want the graphs themselves to be the general determiners of a path, let us use some default weights an order of magnitude beyond our path weights (we use `pynutil.add_weight`):"
   ]
  },
  {
   "cell_type": "code",
   "execution_count": null,
   "metadata": {
    "id": "bthyt_Le2rsA"
   },
   "outputs": [],
   "source": [
    "classify = (\n",
    "                pynutil.add_weight(time_graph, 1)\n",
    "                | pynutil.add_weight(whitelist_graph, 1)\n",
    "                | pynutil.add_weight(decimal_graph, 1)\n",
    "                | pynutil.add_weight(cardinal_graph, 1)\n",
    "                | pynutil.add_weight(ordinal_graph, 1)\n",
    "                | pynutil.add_weight(money_graph, 1)\n",
    "                | pynutil.add_weight(word_graph, 1)\n",
    "            )\n",
    "punct = pynutil.insert(\"tokens { \") + pynutil.add_weight(punct_graph, 1) + pynutil.insert(\" }\")"
   ]
  },
  {
   "cell_type": "markdown",
   "metadata": {
    "id": "xMNIJbzj3MMP"
   },
   "source": [
    "Let's see what logical adjustments should be made. First off, we know that we want each class token to span the largest string possible. (e.g. We don't want \"quatre-vingt\" to be rendered as two `cardinal` classes with a hyphen in between.) As such, we want to penalize our graph for using more than one tokens. We can do so by establishing the following constraint: the sum of two or more tokens cannot be less than the weight of a single token. Or, for any pair of tokens `w_1` and `w_2`, their sum must always be greater than any other individual token (including themselves):\n",
    "\n",
    "`w_1 + w_2 > k >= w`\n",
    "\n",
    "To keep things simple, let us make the upper limit `2`. This means we should increase all the weights to keep our constraint:\n"
   ]
  },
  {
   "cell_type": "code",
   "execution_count": null,
   "metadata": {},
   "outputs": [],
   "source": [
    "classify = (\n",
    "                pynutil.add_weight(time_graph, 1.1)\n",
    "                | pynutil.add_weight(whitelist_graph, 1.1)\n",
    "                | pynutil.add_weight(decimal_graph, 1.1)\n",
    "                | pynutil.add_weight(cardinal_graph, 1.1)\n",
    "                | pynutil.add_weight(ordinal_graph, 1.1)\n",
    "                | pynutil.add_weight(money_graph, 1.1)\n",
    "                | pynutil.add_weight(word_graph, 1.1)\n",
    "            )\n",
    "punct = pynutil.insert(\"tokens { \") + pynutil.add_weight(punct_graph, 1.1) + pynutil.insert(\" }\")"
   ]
  },
  {
   "cell_type": "markdown",
   "metadata": {},
   "source": [
    "Do we want this constraint to include all tokens? Imagine if we had a string of multiple semiotic tokens in a row. Since this string's combined weight would be larger than any single class token, a grammar that served as a universal acceptor (i.e. `word_graph`) would be preferred over these individual classes. This would be obviously incorrect. As such, we want to make sure that `word_graph` would only be traversed when there is truly no other option:"
   ]
  },
  {
   "cell_type": "code",
   "execution_count": null,
   "metadata": {
    "id": "qc_CU2ro63eg"
   },
   "outputs": [],
   "source": [
    "classify = (\n",
    "                pynutil.add_weight(time_graph, 1.1)\n",
    "                | pynutil.add_weight(whitelist_graph, 1.1)\n",
    "                | pynutil.add_weight(decimal_graph, 1.1)\n",
    "                | pynutil.add_weight(cardinal_graph, 1.1)\n",
    "                | pynutil.add_weight(ordinal_graph, 1.1)\n",
    "                | pynutil.add_weight(money_graph, 1.1)\n",
    "                | pynutil.add_weight(word_graph, 100)\n",
    "            )\n",
    "punct = pynutil.insert(\"tokens { \") + pynutil.add_weight(punct_graph, 1.1) + pynutil.insert(\" }\")"
   ]
  },
  {
   "cell_type": "markdown",
   "metadata": {},
   "source": [
    "Now, even with a string of fifty different class tokens, `word_graph` would still not be considered as a path to traverse."
   ]
  },
  {
   "cell_type": "markdown",
   "metadata": {
    "id": "fW8C3vD-7Dbl"
   },
   "source": [
    "Next, let us consider our foundational graph: `cardinal_graph`. As Cardinals occur in practically all our WFSTs, it's possible for `cardinal_graph` to apply in almost all cases. Yet, we've specifically invoked `CardinalFST` when it was required in any of the other classes, so it will never be needed in any of those cases. This means that we want all those graphs to have *priority* over `cardinal_graph`. As such, we will increase its weight so it takes second lowest precedence (while still paying attention to the combined weight constraint). "
   ]
  },
  {
   "cell_type": "code",
   "execution_count": null,
   "metadata": {
    "id": "97UwGaEn8pj7"
   },
   "outputs": [],
   "source": [
    "classify = (\n",
    "                pynutil.add_weight(time_graph, 1.1)\n",
    "                | pynutil.add_weight(whitelist_graph, 1.1)\n",
    "                | pynutil.add_weight(decimal_graph, 1.1)\n",
    "                | pynutil.add_weight(cardinal_graph, 1.2)\n",
    "                | pynutil.add_weight(ordinal_graph, 1.1)\n",
    "                | pynutil.add_weight(money_graph, 1.1)\n",
    "                | pynutil.add_weight(word_graph, 100)\n",
    "            )\n",
    "punct = pynutil.insert(\"tokens { \") + pynutil.add_weight(punct_graph, 1.1) + pynutil.insert(\" }\")"
   ]
  },
  {
   "cell_type": "markdown",
   "metadata": {
    "id": "0d9Lw4Ot88_B"
   },
   "source": [
    "This form of thinking can be applied to all the 'foundational' graphs you may develop: the dependent graphs should take higher precedence than the graphs they borrow from. For instance, since `money_graph` utilizes `decimal_graph`, we know it should take precedence. However, since `decimal_graph` borrows from `cardinal_graph`, its weight must still be less than `1.2`. As such: "
   ]
  },
  {
   "cell_type": "code",
   "execution_count": null,
   "metadata": {
    "id": "-wF8cgLK9tpU"
   },
   "outputs": [],
   "source": [
    "classify = (\n",
    "                pynutil.add_weight(time_graph, 1)\n",
    "                | pynutil.add_weight(whitelist_graph, 1)\n",
    "                | pynutil.add_weight(decimal_graph, 1.1)\n",
    "                | pynutil.add_weight(cardinal_graph, 1.2)\n",
    "                | pynutil.add_weight(ordinal_graph, 1)\n",
    "                | pynutil.add_weight(money_graph, 1.09)\n",
    "                | pynutil.add_weight(word_graph, 100)\n",
    "            )\n",
    "punct = pynutil.insert(\"tokens { \") + pynutil.add_weight(punct_graph, 1) + pynutil.insert(\" }\")"
   ]
  },
  {
   "cell_type": "markdown",
   "metadata": {
    "id": "huMzDoZ2-FD2"
   },
   "source": [
    "For those classes that don't seem affected, we can set their weights as the same as those below their 'foundation' graphs, simply to prevent prioritization when not required\n",
    "\n",
    "Meanwhile, `whitelist_graph` should take precedence over all others, as it may contain unique normalizations that may get accidentally caught by the other graphs."
   ]
  },
  {
   "cell_type": "code",
   "execution_count": null,
   "metadata": {
    "id": "gWG6ttyd-bbD"
   },
   "outputs": [],
   "source": [
    "classify = (\n",
    "                pynutil.add_weight(time_graph, 1.1)\n",
    "                | pynutil.add_weight(whitelist_graph, 1.07)\n",
    "                | pynutil.add_weight(decimal_graph, 1.1)\n",
    "                | pynutil.add_weight(cardinal_graph, 1.2)\n",
    "                | pynutil.add_weight(ordinal_graph, 1.1)\n",
    "                | pynutil.add_weight(money_graph, 1.08)\n",
    "                | pynutil.add_weight(word_graph, 100)\n",
    "            )\n",
    "punct = pynutil.insert(\"tokens { \") + pynutil.add_weight(punct_graph, 1.1) + pynutil.insert(\" }\")"
   ]
  },
  {
   "cell_type": "markdown",
   "metadata": {
    "id": "1TH08f8O-fWx"
   },
   "source": [
    "Keep in mind that building weights in this manner is hardly a rule for grammar development and is instead intended as a means to initialize weights for empirical development. You will find that actual strings will cause unexpected behavior that require fine tuning. \n",
    "\n",
    "For instance, the Classifier for French in NeMo ITN benefits from having varying precedence for some weights, as seen in the following excerpt:"
   ]
  },
  {
   "cell_type": "code",
   "execution_count": null,
   "metadata": {
    "id": "gKdkyDK3_r46"
   },
   "outputs": [],
   "source": [
    "class ClassifyFst(GraphFst):\n",
    "    \"\"\"\n",
    "    Final class that composes all other classification grammars. This class can process an entire sentence, that is lower cased.\n",
    "    For deployment, this grammar will be compiled and exported to OpenFst Finate State Archiv (FAR) File. \n",
    "    More details to deployment at NeMo/tools/text_processing_deployment.\n",
    "\n",
    "    Args:\n",
    "        cache_dir: path to a dir with .far grammar file. Set to None to avoid using cache.\n",
    "        overwrite_cache: set to True to overwrite .far files\n",
    "    \"\"\"\n",
    "\n",
    "    def __init__(self, cache_dir: str = None, overwrite_cache: bool = False):\n",
    "        super().__init__(name=\"tokenize_and_classify\", kind=\"classify\")\n",
    "\n",
    "        far_file = None\n",
    "        if cache_dir is not None and cache_dir != \"None\":\n",
    "            os.makedirs(cache_dir, exist_ok=True)\n",
    "            far_file = os.path.join(cache_dir, \"_fr_itn.far\")\n",
    "        if not overwrite_cache and far_file and os.path.exists(far_file):\n",
    "            self.fst = pynini.Far(far_file, mode=\"r\")[\"tokenize_and_classify\"]\n",
    "            logging.info(f\"ClassifyFst.fst was restored from {far_file}.\")\n",
    "        else:\n",
    "            logging.info(f\"Creating ClassifyFst grammars.\")\n",
    "\n",
    "            cardinal = CardinalFst()\n",
    "            cardinal_graph = cardinal.fst\n",
    "\n",
    "            fraction = FractionFst(cardinal)\n",
    "            fraction_graph = fraction.fst\n",
    "\n",
    "            ordinal = OrdinalFst(cardinal)\n",
    "            ordinal_graph = ordinal.fst\n",
    "\n",
    "            decimal = DecimalFst(cardinal)\n",
    "            decimal_graph = decimal.fst\n",
    "\n",
    "            measure_graph = MeasureFst(cardinal=cardinal, decimal=decimal, fraction=fraction).fst\n",
    "            date_graph = DateFst(cardinal).fst\n",
    "            word_graph = WordFst().fst\n",
    "            time_graph = TimeFst().fst\n",
    "            money_graph = MoneyFst(cardinal, decimal).fst\n",
    "            whitelist_graph = WhiteListFst().fst\n",
    "            punct_graph = PunctuationFst().fst\n",
    "            electronic_graph = ElectronicFst().fst\n",
    "            telephone_graph = TelephoneFst().fst\n",
    "\n",
    "            classify = (\n",
    "                pynutil.add_weight(whitelist_graph, 1.01)\n",
    "                | pynutil.add_weight(time_graph, 1.05)\n",
    "                | pynutil.add_weight(date_graph, 1.09)\n",
    "                | pynutil.add_weight(decimal_graph, 1.08)\n",
    "                | pynutil.add_weight(measure_graph, 1.1)\n",
    "                | pynutil.add_weight(cardinal_graph, 1.1)\n",
    "                | pynutil.add_weight(ordinal_graph, 1.1)\n",
    "                | pynutil.add_weight(fraction_graph, 1.09)\n",
    "                | pynutil.add_weight(money_graph, 1.07)\n",
    "                | pynutil.add_weight(telephone_graph, 1.1)\n",
    "                | pynutil.add_weight(electronic_graph, 1.1)\n",
    "                | pynutil.add_weight(word_graph, 100)\n",
    "            )\n",
    "\n",
    "            punct = pynutil.insert(\"tokens { \") + pynutil.add_weight(punct_graph, weight=1.1) + pynutil.insert(\" }\")\n",
    "            token = pynutil.insert(\"tokens { \") + classify + pynutil.insert(\" }\")\n",
    "            token_plus_punct = (\n",
    "                pynini.closure(punct + pynutil.insert(\" \")) + token + pynini.closure(pynutil.insert(\" \") + punct)\n",
    "            )\n",
    "\n",
    "            graph = token_plus_punct + pynini.closure(delete_extra_space + token_plus_punct)\n",
    "            graph = delete_space + graph + delete_space\n",
    "\n",
    "            self.fst = graph.optimize()"
   ]
  },
  {
   "cell_type": "markdown",
   "metadata": {
    "id": "qc4B_0rNcQZu"
   },
   "source": [
    "## FAR import/export"
   ]
  },
  {
   "cell_type": "markdown",
   "metadata": {
    "id": "0nRRPvy-AYsA"
   },
   "source": [
    "While working through these code excerpts, you may have noticed some latency with each instantiation of our WFSTs (notably wherever `CardinalFst` was involved). This is because the `pynini.optimize` that we call with each graph's instantiation is computationally expensive. For our ultimate purpose of deployment, it seems a waste of resources to recreate stable graphs for each use.\n",
    "\n",
    "To address this, NeMo ITN supports WFST caching through use of `pynini.Far`, storing and recovering Classify grammars as FAR (Fst ARchives).\n",
    "\n",
    "Let us update our `ClassifyFst` to permit passing a cache and allowing overwriting (for development):"
   ]
  },
  {
   "cell_type": "code",
   "execution_count": null,
   "metadata": {
    "id": "5XgWevUzD1AE"
   },
   "outputs": [],
   "source": [
    "class ClassifyFst(GraphFst):\n",
    "    def __init__(self, cache_dir: str = None, overwrite_cache: bool = False):\n",
    "        super().__init__(name=\"tokenize_and_classify\", kind=\"classify\")"
   ]
  },
  {
   "cell_type": "markdown",
   "metadata": {
    "id": "l28GMR70ESz0"
   },
   "source": [
    "For storing our graphs as FARs, we can use `graph_utils.generator_main`, which saves our WFSTs by type for easier management. For arguments it takes a string name and a dict mapping of WFST type to graph:"
   ]
  },
  {
   "cell_type": "code",
   "execution_count": null,
   "metadata": {
    "id": "AzTkcmAWFLYm"
   },
   "outputs": [],
   "source": [
    "import os\n",
    "\n",
    "class ClassifyFst(GraphFst):\n",
    "    def __init__(self, cache_dir: str = None, overwrite_cache: bool = False):\n",
    "        super().__init__(name=\"tokenize_and_classify\", kind=\"classify\")\n",
    "        # Grammar here\n",
    "        # ....\n",
    "        if cache_dir is not None and cache_dir != \"None\":\n",
    "                    os.makedirs(cache_dir, exist_ok=True)\n",
    "                    far_file = os.path.join(cache_dir, \"_fr_itn.far\")\n",
    "                    generator_main(far_file, {\"tokenize_and_classify\": self.fst})"
   ]
  },
  {
   "cell_type": "markdown",
   "metadata": {
    "id": "Wz8wjCQSD6eJ"
   },
   "source": [
    "We pair this with the ability to load from cache (note the `\"tokenize_and_classify\"` key being passed):"
   ]
  },
  {
   "cell_type": "code",
   "execution_count": null,
   "metadata": {
    "id": "FRFYgMmuD_53"
   },
   "outputs": [],
   "source": [
    "import os\n",
    "\n",
    "class ClassifyFst(GraphFst):\n",
    "    def __init__(self, cache_dir: str = None, overwrite_cache: bool = False):\n",
    "        super().__init__(name=\"tokenize_and_classify\", kind=\"classify\")\n",
    "        if not overwrite_cache and far_file and os.path.exists(far_file):\n",
    "            self.fst = pynini.Far(far_file, mode=\"r\")[\"tokenize_and_classify\"]\n",
    "        else:\n",
    "            # Grammar here\n",
    "            # ....\n",
    "            if cache_dir is not None and cache_dir != \"None\":\n",
    "                os.makedirs(cache_dir, exist_ok=True)\n",
    "                far_file = os.path.join(cache_dir, \"_fr_itn.far\")\n",
    "                generator_main(far_file, {\"tokenize_and_classify\": self.fst})\n"
   ]
  },
  {
   "cell_type": "markdown",
   "metadata": {
    "id": "ib9nggZxF38s"
   },
   "source": [
    "Producing our `ClassifyFst` as:"
   ]
  },
  {
   "cell_type": "code",
   "execution_count": null,
   "metadata": {
    "id": "d2BZyx6sGGg2"
   },
   "outputs": [],
   "source": [
    "class ClassifyFst(GraphFst):\n",
    "    def __init__(self, cache_dir: str = None, overwrite_cache: bool = False):\n",
    "        super().__init__(name=\"tokenize_and_classify\", kind=\"classify\")\n",
    "\n",
    "        far_file = None\n",
    "        if cache_dir is not None and cache_dir != \"None\":\n",
    "            os.makedirs(cache_dir, exist_ok=True)\n",
    "            far_file = os.path.join(cache_dir, \"_fr_itn.far\")\n",
    "        if not overwrite_cache and far_file and os.path.exists(far_file):\n",
    "            self.fst = pynini.Far(far_file, mode=\"r\")[\"tokenize_and_classify\"]\n",
    "        else:\n",
    "            cardinal = CardinalFst()\n",
    "            cardinal_graph = cardinal.fst\n",
    "\n",
    "            ordinal = OrdinalFst(cardinal)\n",
    "            ordinal_graph = ordinal.fst\n",
    "\n",
    "            decimal = DecimalFst(cardinal)\n",
    "            decimal_graph = decimal.fst\n",
    "\n",
    "            whitelist_graph = WhiteList().fst\n",
    "            word_graph = WordFst().fst\n",
    "            time_graph = TimeFst().fst\n",
    "            money_graph = MoneyFst(cardinal, decimal).fst\n",
    "            whitelist_graph = WhiteListFst().fst\n",
    "            punct_graph = PunctuationFst().fst\n",
    "\n",
    "            classify = (\n",
    "                pynutil.add_weight(time_graph, 1.1)\n",
    "                | pynutil.add_weight(whitelist_graph, 1.01)\n",
    "                | pynutil.add_weight(decimal_graph, 1.09)\n",
    "                | pynutil.add_weight(cardinal_graph, 1.1)\n",
    "                | pynutil.add_weight(ordinal_graph, 1.09)\n",
    "                | pynutil.add_weight(money_graph, 1.08)\n",
    "                | pynutil.add_weight(word_graph, 100)\n",
    "            )\n",
    "\n",
    "            punct = pynutil.insert(\"tokens { \") + pynutil.add_weight(punct_graph, weight=1.1) + pynutil.insert(\" }\")\n",
    "            token = pynutil.insert(\"tokens { \") + classify + pynutil.insert(\" }\")\n",
    "            token_plus_punct = (\n",
    "                pynini.closure(punct + pynutil.insert(\" \")) + token + pynini.closure(pynutil.insert(\" \") + punct)\n",
    "            )\n",
    "\n",
    "            graph = token_plus_punct + pynini.closure(delete_extra_space + token_plus_punct)\n",
    "            graph = delete_space + graph + delete_space\n",
    "\n",
    "            self.fst = graph.optimize()\n",
    "\n",
    "            if far_file:\n",
    "                generator_main(far_file, {\"tokenize_and_classify\": self.fst})"
   ]
  },
  {
   "cell_type": "markdown",
   "metadata": {
    "id": "nEhY6wKKtfhn"
   },
   "source": [
    "You should find the caching to vastly speed up compilingtime."
   ]
  },
  {
   "cell_type": "markdown",
   "metadata": {
    "id": "rTtCnC5w95CI"
   },
   "source": [
    "# Verbalize and Verbalize Final <a id=\"verbalize-and-verbalize-final\"></a>"
   ]
  },
  {
   "cell_type": "markdown",
   "metadata": {
    "id": "H9y5yuk1HaGj"
   },
   "source": [
    "Our last step is to create a universal Verbalizer for all classes. This is very similar to development of `ClassifierFst`, except that the Verbalizer breaks its normalization task into two components:\n",
    "- `VerbalizeFst`, which removes formatting for each token\n",
    "- `VerbalizeFinalFst`, which extends `VerbalizeFst` across all tokens in a string\n",
    "Why two componenets when `tokenize_and_classify` was one? Because Sparrowhawk performs all the functionality of `VerbalizeFinalFst`, so its inclusion would break deployment. However, without it, your NeMo grammar would be unable to function at base. So we separate the two to allow the best of both world."
   ]
  },
  {
   "cell_type": "markdown",
   "metadata": {
    "id": "vUawTJVuH8iR"
   },
   "source": [
    "## VerbalizeFst"
   ]
  },
  {
   "cell_type": "markdown",
   "metadata": {
    "id": "xghiBV06IIWU"
   },
   "source": [
    "Much like `ClassifyFst`, `VerbalizeFst` instantiates all its subgraphs and then joins them together under a union operation. However, it does not need to employ weighting. Why? Because `ClassifyFst` has assigned each token a specific class. As each class is unique, there is no possibility that a subgraph will be employed for the wrong token.\n",
    "\n",
    "As such, our `VerbalizeFst` is formed by a simple union operation across all previous Verbalizer graphs:"
   ]
  },
  {
   "cell_type": "code",
   "execution_count": null,
   "metadata": {
    "id": "uMVCqCvsIt2v"
   },
   "outputs": [],
   "source": [
    "from nemo_text_processing.inverse_text_normalization.fr.verbalizers.cardinal import CardinalFst\n",
    "from nemo_text_processing.inverse_text_normalization.fr.verbalizers.decimal import DecimalFst\n",
    "from nemo_text_processing.inverse_text_normalization.fr.verbalizers.money import MoneyFst\n",
    "from nemo_text_processing.inverse_text_normalization.fr.verbalizers.ordinal import OrdinalFst\n",
    "from nemo_text_processing.inverse_text_normalization.fr.verbalizers.time import TimeFst\n",
    "from nemo_text_processing.inverse_text_normalization.fr.verbalizers.whitelist import WhiteListFst\n",
    "from nemo_text_processing.inverse_text_normalization.fr.verbalizers.word import WordFst\n",
    "\n",
    "class VerbalizeFst(GraphFst):\n",
    "    def __init__(self):\n",
    "        super().__init__(name=\"verbalize\", kind=\"verbalize\")\n",
    "        cardinal = CardinalFst()\n",
    "        cardinal_graph = cardinal.fst\n",
    "        ordinal_graph = OrdinalFst().fst\n",
    "        decimal = DecimalFst()\n",
    "        decimal_graph = decimal.fst\n",
    "        whitelist_graph = WhiteListFst().fst\n",
    "        money_graph = MoneyFst(decimal=decimal).fst\n",
    "        time_graph = TimeFst().fst\n",
    "        graph = (\n",
    "            time_graph\n",
    "            | whitelist_graph\n",
    "            | money_graph\n",
    "            | ordinal_graph\n",
    "            | decimal_graph\n",
    "            | cardinal_graph\n",
    "        )\n",
    "        self.fst = graph"
   ]
  },
  {
   "cell_type": "markdown",
   "metadata": {
    "id": "Wap-LU6EI2Iu"
   },
   "source": [
    "## Verbalize Final"
   ]
  },
  {
   "cell_type": "markdown",
   "metadata": {
    "id": "TYaEt_0tI47t"
   },
   "source": [
    "With `VerbalizeFst` complete, we now extend our graph to cover any series of tokens. All this requires is deletion of the `tokens` formatting (note the absence of such in our previous graph) and use of closure for any series of one or more tokens.\n",
    "\n",
    "This provides the following graph:"
   ]
  },
  {
   "cell_type": "code",
   "execution_count": null,
   "metadata": {
    "id": "L-9lJNE6JPCW"
   },
   "outputs": [],
   "source": [
    "\n",
    "class VerbalizeFinalFst(GraphFst):\n",
    "    def __init__(self):\n",
    "        super().__init__(name=\"verbalize_final\", kind=\"verbalize\")\n",
    "        verbalize = VerbalizeFst().fst\n",
    "        word = WordFst().fst\n",
    "        types = verbalize | word\n",
    "        graph = (\n",
    "            pynutil.delete(\"tokens\")\n",
    "            + delete_space\n",
    "            + pynutil.delete(\"{\")\n",
    "            + delete_space\n",
    "            + types\n",
    "            + delete_space\n",
    "            + pynutil.delete(\"}\")\n",
    "        )\n",
    "        graph = delete_space + pynini.closure(graph + delete_extra_space) + graph + delete_space\n",
    "        self.fst = graph"
   ]
  },
  {
   "cell_type": "markdown",
   "metadata": {
    "id": "WwMKFw-QJVgm"
   },
   "source": [
    "Unlike `ClassifyFst`, NeMo ITN does not cache `VerbalizeFst` or `VerbalizeFinalFst`. (While you are welcome to provide such functionality in your own development, keep in mind that the limited complexity of our Verbalizers makes compilingtimes less significant.)"
   ]
  },
  {
   "cell_type": "markdown",
   "metadata": {
    "id": "7U21AZearZMK"
   },
   "source": [
    "# Deployment <a id=\"deployment\"></a>"
   ]
  },
  {
   "cell_type": "markdown",
   "metadata": {
    "id": "VrSccoh9K6JK"
   },
   "source": [
    "Now that we have done all the groundwork, we can finally move to deployment. This final section will just cover the minor code alterations required to call your language through NeMo ITN and deploy through Sparrowhawk. For further information on using NeMo ITN, please see [this tutorial](https://colab.research.google.com/github/NVIDIA/NeMo/blob/stable/tutorials/text_processing/Inverse_Text_Normalization.ipynb). "
   ]
  },
  {
   "cell_type": "markdown",
   "metadata": {
    "id": "0Le2aJvFIAKd"
   },
   "source": [
    "## InverseNormalize"
   ]
  },
  {
   "cell_type": "markdown",
   "metadata": {
    "id": "r2R3TUCDLi5-"
   },
   "source": [
    "NeMo calls upon the `InverseNormalizer` class for all ITN tasks. Given a string and language, it will instantiate both the `ClassifierFst` and `VerbalizeFst` respective for the given language. (Note: we do not use `VerbalizeFinal` as its functions are managed by Sparrowhawk.) To make your language deployable in the general NeMo ITN system, you must designate the availability of these classes for instantiation. (For more information, see the [source code](https://github.com/NVIDIA/NeMo/blob/main/nemo_text_processing/inverse_text_normalization/inverse_normalize.py).)\n",
    "\n",
    "To do so requires only two changes. The first is providing a string to identify your language as an option for `parse_args` ([ISO codes are advised](https://en.wikipedia.org/wiki/List_of_ISO_639-1_codes)):"
   ]
  },
  {
   "cell_type": "code",
   "execution_count": null,
   "metadata": {
    "id": "tfv4Ee3ML-Fg"
   },
   "outputs": [],
   "source": [
    "def parse_args():\n",
    "    parser = ArgumentParser()\n",
    "    parser.add_argument(\"input_string\", help=\"input string\", type=str)\n",
    "    parser.add_argument(\"--language\", help=\"language\", choices=['en', 'de', 'es', 'ru', 'fr', 'MY_LANGUAGE'], default=\"en\", type=str)\n",
    "    parser.add_argument(\"--verbose\", help=\"print info for debugging\", action='store_true')\n",
    "    parser.add_argument(\"--overwrite_cache\", help=\"set to True to re-create .far grammar files\", action=\"store_true\")\n",
    "    parser.add_argument(\n",
    "        \"--cache_dir\",\n",
    "        help=\"path to a dir with .far grammar file. Set to None to avoid using cache\",\n",
    "        default=None,\n",
    "        type=str,\n",
    "    )\n",
    "    return parser.parse_args()"
   ]
  },
  {
   "cell_type": "markdown",
   "metadata": {
    "id": "awVl5nAsMUTl"
   },
   "source": [
    "The next is to call your `ClassifyFst` and `VerbalizeFst` from `__init__`:"
   ]
  },
  {
   "cell_type": "code",
   "execution_count": null,
   "metadata": {},
   "outputs": [],
   "source": [
    "class InverseNormalizer(Normalizer):\n",
    "    def __init__(self, lang: str = 'en', cache_dir: str = None, overwrite_cache: bool = False):\n",
    "\n",
    "      if lang == 'en':\n",
    "              from nemo_text_processing.inverse_text_normalization.en.taggers.tokenize_and_classify import ClassifyFst\n",
    "              from nemo_text_processing.inverse_text_normalization.en.verbalizers.verbalize_final import (\n",
    "                  VerbalizeFinalFst,\n",
    "              )\n",
    "      # Other languages\n",
    "      # ....\n",
    "      elif lang == 'MY_LANGUAGE':\n",
    "\n",
    "        from nemo_text_processing.inverse_text_normalization.MY_LANGUAGE.taggers.tokenize_and_classify import ClassifyFst\n",
    "\n",
    "        from nemo_text_processing.inverse_text_normalization.MY_LANGUAGE.verbalizers.verbalize_final import (\n",
    "\n",
    "                  VerbalizeFst,\n",
    "\n",
    "              )"
   ]
  },
  {
   "cell_type": "markdown",
   "metadata": {
    "id": "TI1PuejLMxdI"
   },
   "source": [
    "And you're done! NeMo will handle the rest. "
   ]
  },
  {
   "cell_type": "markdown",
   "metadata": {
    "id": "xrksINQoICfj"
   },
   "source": [
    "## Sparrowhawk"
   ]
  },
  {
   "cell_type": "markdown",
   "metadata": {
    "id": "rP9-dmMJSg3h"
   },
   "source": [
    "Sparrowhawk is an open-source implementation of Google's Kestrel Text Normalization system. Functionally it operates similar to NeMo ITN (the two-step Classify and Verbalize functions stem from [intentional NeMo integration](https://arxiv.org/pdf/2104.05055.pdf) but is better optimized for backend deployment. \n",
    "\n",
    "Like the preceding section, this portion of the tutorial will highlight a few necessary edits so you may deploy your normalization system."
   ]
  },
  {
   "cell_type": "markdown",
   "metadata": {
    "id": "u1eGMGxkVZmM"
   },
   "source": [
    "### Grammar Export"
   ]
  },
  {
   "cell_type": "markdown",
   "metadata": {
    "id": "v9dr0E-uVgoT"
   },
   "source": [
    "The first step in deploying your grammar is by exporting both `ClassifyFst` and `VerbalizeFst` WFST as FAR files. This is done through `pynini_export.py`, found in `NeMo/tools/text_processing_deployment`. To allow export of your grammar, we must make the similar edits as wed did for `inverse_normalize.py`"
   ]
  },
  {
   "cell_type": "markdown",
   "metadata": {
    "id": "qtek2bMMWbMj"
   },
   "source": [
    "First append your language to the list of accepted strings in `parse_args`"
   ]
  },
  {
   "cell_type": "code",
   "execution_count": null,
   "metadata": {
    "id": "5pTGX9YAWiTZ"
   },
   "outputs": [],
   "source": [
    "\n",
    "def parse_args():\n",
    "    parser = ArgumentParser()\n",
    "    parser.add_argument(\"--output_dir\", help=\"output directory for grammars\", required=True, type=str)\n",
    "    parser.add_argument(\"--language\", help=\"language\", choices=[\"en\", \"de\", \"es\", \"ru\", 'fr', 'MY_LANGUAGE'], type=str, default='en')\n",
    "    parser.add_argument(\n",
    "        \"--grammars\", help=\"grammars to be exported\", choices=[\"tn_grammars\", \"itn_grammars\"], type=str, required=True\n",
    "    )\n",
    "    parser.add_argument(\n",
    "        \"--input_case\", help=\"input capitalization\", choices=[\"lower_cased\", \"cased\"], default=\"cased\", type=str\n",
    "    )\n",
    "    parser.add_argument(\"--overwrite_cache\", help=\"set to True to re-create .far grammar files\", action=\"store_true\")\n",
    "    parser.add_argument(\n",
    "        \"--cache_dir\",\n",
    "        help=\"path to a dir with .far grammar file. Set to None to avoid using cache\",\n",
    "        default=None,\n",
    "        type=str,\n",
    "    )\n",
    "    return parser.parse_args()\n"
   ]
  },
  {
   "cell_type": "markdown",
   "metadata": {
    "id": "Fm3CTmdLWlUt"
   },
   "source": [
    "And then call `ClassifyFst` and `VerbalizeFinalFst` in `main`"
   ]
  },
  {
   "cell_type": "code",
   "execution_count": null,
   "metadata": {},
   "outputs": [],
   "source": [
    "LANG=\"FOO\"\n",
    "\n",
    "if LANG == 'en':\n",
    "  from nemo_text_processing.inverse_text_normalization.en.taggers.tokenize_and_classify import (\n",
    "      ClassifyFst as ITNClassifyFst,\n",
    "  )\n",
    "  from nemo_text_processing.inverse_text_normalization.en.verbalizers.verbalize import (\n",
    "    VerbalizeFst as ITNVerbalizeFst,\n",
    "  )\n",
    "# Other languages\n",
    "# ...\n",
    "elif LANG == 'MY_LANGUAGE':\n",
    "  from nemo_text_processing.inverse_text_normalization.MY_LANGUAGE.taggers.tokenize_and_classify import (\n",
    "    ClassifyFst as ITNClassifyFst,\n",
    "  )\n",
    "  from nemo_text_processing.inverse_text_normalization.MY_LANGUAGE.verbalizers.verbalize import (\n",
    "    VerbalizeFst as ITNVerbalizeFst,\n",
    "  )"
   ]
  },
  {
   "cell_type": "markdown",
   "metadata": {
    "id": "JFgGhCMMW3UQ"
   },
   "source": [
    "### Deployment"
   ]
  },
  {
   "cell_type": "markdown",
   "metadata": {
    "id": "V8RH0aGbW41U"
   },
   "source": [
    "By default, NeMo ITN is structured to allow deployment through a Docker based backend. This involved building a container from file, exporting your grammars to the container and then deploying Sparrowhawk for processing.\n",
    "\n",
    "NeMo automates this entire process through `export_grammars.sh`, which will automatically compile your grammars for deployment (assuming you edited `pynini_export` appropriately) and mount them in a container for you. For our purposes, `export_grammar` only requires the following arguments:\n",
    "- `LANGUAGE` - the string you have used throughout to indicate your language\n",
    "- `GRAMMARS` - only accepts `itn_grammars`(Inverse Text Normalization) or `tn_grammars` (Text Normalization)\n",
    "\n",
    "For instance, we would call our French ITN with:"
   ]
  },
  {
   "cell_type": "markdown",
   "metadata": {
    "id": "KYdbawAfZIco"
   },
   "source": [
    "`bash export_grammar.sh --GRAMMARS=itn_grammars --LANGUAGE={LANGUAGE}`"
   ]
  },
  {
   "cell_type": "markdown",
   "metadata": {
    "id": "UXVr2twdZMO2"
   },
   "source": [
    "Which will return the Docker prompt for further normalization."
   ]
  },
  {
   "cell_type": "markdown",
   "metadata": {
    "id": "TDoVUxCE-Dax"
   },
   "source": [
    "# Final Notes"
   ]
  },
  {
   "cell_type": "markdown",
   "metadata": {
    "id": "Fw-9mU7ql8iY"
   },
   "source": [
    "Congratulations, you have now constructed an entire ITN system from the ground up! While your experience will vary with each language, you will find several commonalities that will assist you in further development. \n",
    "\n",
    "If you are interested in working further with your language WFSTs, you may wish to construct a TN system. Broadly, this is accomplished by inverting your previous graphs (`pynini.invert` may assist here) and changing your outputs to avoid indeterminacy (i.e. decide on one canonical output for your grammar for each class). But outside of such grammar specific edits, you repeat many of the steps exhibited here, such as:\n",
    "- Use of a two step classifier-verbalizer system\n",
    "- Same semiotic classes for tagging\n",
    "- Inheritance of `GraphFst`\n",
    "- Minor import edits to `pynini_export` and `export_grammar`"
   ]
  }
 ],
 "metadata": {
  "colab": {
   "collapsed_sections": [],
   "name": "WFST Tutorial.ipynb",
   "provenance": [],
   "toc_visible": true
  },
  "interpreter": {
   "hash": "fbc643a332f9d7801191710b24a8a955d342df4f32791f7fb65121dc4784751f"
  },
  "kernelspec": {
   "display_name": "Python 3.9.7 64-bit ('wfst_tutorial': conda)",
   "name": "python3"
  },
  "language_info": {
   "codemirror_mode": {
    "name": "ipython",
    "version": 3
   },
   "file_extension": ".py",
   "mimetype": "text/x-python",
   "name": "python",
   "nbconvert_exporter": "python",
   "pygments_lexer": "ipython3",
   "version": "3.9.7"
  }
 },
 "nbformat": 4,
 "nbformat_minor": 1
}<|MERGE_RESOLUTION|>--- conflicted
+++ resolved
@@ -14,11 +14,7 @@
    "source": [
     "### WARNING: This notebook will not work in a Colab environment. \n",
     "\n",
-<<<<<<< HEAD
-    "BRANCH= 'r1.7.2'\n",
-=======
     "BRANCH= 'r1.8.0'\n",
->>>>>>> d9a329ed
     "\n",
     "!git clone -b $BRANCH https://github.com/NVIDIA/NeMo\n",
     "%cd NeMo\n",
