# Copyright (c) 2025, NVIDIA CORPORATION.  All rights reserved.
#
# Licensed under the Apache License, Version 2.0 (the "License");
# you may not use this file except in compliance with the License.
# You may obtain a copy of the License at
#
#     http://www.apache.org/licenses/LICENSE-2.0
#
# Unless required by applicable law or agreed to in writing, software
# distributed under the License is distributed on an "AS IS" BASIS,
# WITHOUT WARRANTIES OR CONDITIONS OF ANY KIND, either express or implied.
# See the License for the specific language governing permissions and
# limitations under the License.

from os.path import basename, splitext
from typing import List, Union

import nemo_run as run

from nemo.collections.llm.recipes.llama3_8b import pretrain_recipe
from nemo.lightning.run.plugins import NsysPlugin, PerfEnvPlugin

from ..argument_parser import parse_cli_args
from ..utils import (
    args_sanity_check,
    get_user_configs,
    hf_tokenizer,
    set_exp_logging_configs,
    set_primary_perf_configs,
    slurm_executor,
)


def override_recipe_configs(
    args: str,
    num_nodes: int,
    mbs: Union[int, List[int]],
    gbs: int,
    tp_size: int,
    pp_size: int,
    cp_size: int,
    vp_size: int,
    ep_size: int,
    enable_cuda_graphs: bool,
):
    """
    llama3 8b pre-train recipe aimed at achieving best possible performance and faster
    overall runtime.

    NOTE: Use fp8 precision training with caution. It might not give desirable results.
    """
    recipe = pretrain_recipe(performance_mode=True)
    recipe = set_primary_perf_configs(
        recipe,
        "pre_train",
        num_nodes,
        args.gpus_per_node,
        mbs,
        gbs,
        args.max_steps,
        tp_size,
        pp_size,
        cp_size,
        vp_size,
        ep_size,
        enable_cuda_graphs=enable_cuda_graphs,
        compute_dtype=args.compute_dtype,
        fp8_recipe=args.fp8_recipe,
<<<<<<< HEAD
        num_distributed_optimizer_instances=args.num_distributed_optimizer_instances,
        cu_global_batch_splits=args.cu_global_batch_splits,
=======
        nccl_communicator_config_path=args.nccl_communicator_config_path,
>>>>>>> 02b4d097
    )
    recipe = set_exp_logging_configs(
        recipe, "pre_train", "llm", "llama3", args.tensorboard, args.wandb, args.wandb_prj_name, args.wandb_job_name
    )

    # data module configs
    recipe.data.tokenizer = hf_tokenizer("meta-llama/Meta-Llama-3-8B")

    return recipe


if __name__ == "__main__":
    args = parse_cli_args().parse_args()
    args_sanity_check(args)

    kwargs = get_user_configs(args.gpu.lower(), "pre_train", "llama3", "8b", args)
    num_nodes, mbs, gbs, tp_size, pp_size, cp_size, vp_size, ep_size, _, enable_cuda_graphs = kwargs[:10]

    recipe = override_recipe_configs(
        args, num_nodes, mbs, gbs, tp_size, pp_size, cp_size, vp_size, ep_size, enable_cuda_graphs
    )

    exp_config = f"{num_nodes}nodes_tp{tp_size}_pp{pp_size}_cp{cp_size}_vp{vp_size}_{gbs}gbs"
    if isinstance(mbs, list):
        exp_config += f"_{'-'.join(str(mbs) for mbs in mbs)}mbs"
    else:
        exp_config += f"_{mbs}mbs"
    exp_name = f"{splitext(basename(__file__))[0]}_{args.compute_dtype}_{exp_config}"

    executor = slurm_executor(
        args.account,
        args.partition,
        args.log_dir,
        num_nodes,
        args.gpus_per_node,
        args.time_limit,
        args.container_image,
        custom_mounts=args.custom_mounts,
        custom_env_vars={},
        hf_token=args.hf_token,
        nemo_home=args.nemo_home,
        wandb_key=args.wandb_key,
    )

    plugins = [
        PerfEnvPlugin(
            enable_vboost=True,
            nccl_pp_comm_chunksize=2097152 if pp_size > 1 else None,
            gpu_sm100_or_newer=(args.gpu.lower() in ['b200', 'gb200']),
        ),
    ]
    if args.enable_nsys:
        plugins.append(NsysPlugin(start_step=5, end_step=6))

    with run.Experiment(exp_name) as exp:
        exp.add(
            recipe,
            executor=executor,
            name=exp_name,
            plugins=plugins,
        )

        if not args.dryrun:
            exp.run(sequential=True, detach=True)
        else:
            exp.dryrun()<|MERGE_RESOLUTION|>--- conflicted
+++ resolved
@@ -66,12 +66,9 @@
         enable_cuda_graphs=enable_cuda_graphs,
         compute_dtype=args.compute_dtype,
         fp8_recipe=args.fp8_recipe,
-<<<<<<< HEAD
+        nccl_communicator_config_path=args.nccl_communicator_config_path,
         num_distributed_optimizer_instances=args.num_distributed_optimizer_instances,
         cu_global_batch_splits=args.cu_global_batch_splits,
-=======
-        nccl_communicator_config_path=args.nccl_communicator_config_path,
->>>>>>> 02b4d097
     )
     recipe = set_exp_logging_configs(
         recipe, "pre_train", "llm", "llama3", args.tensorboard, args.wandb, args.wandb_prj_name, args.wandb_job_name
