# Copyright (c) 2025, NVIDIA CORPORATION.  All rights reserved.
#
# Licensed under the Apache License, Version 2.0 (the "License");
# you may not use this file except in compliance with the License.
# You may obtain a copy of the License at
#
#     http://www.apache.org/licenses/LICENSE-2.0
#
# Unless required by applicable law or agreed to in writing, software
# distributed under the License is distributed on an "AS IS" BASIS,
# WITHOUT WARRANTIES OR CONDITIONS OF ANY KIND, either express or implied.
# See the License for the specific language governing permissions and
# limitations under the License.

from os.path import basename, splitext
from typing import List, Union

import nemo_run as run

from nemo.collections.llm.recipes.llama3_8b import pretrain_recipe
from nemo.collections.nlp.modules.common.tokenizer_utils import get_nmt_tokenizer
from nemo.lightning.run.plugins import MemoryProfilePlugin, NsysPlugin, PerfEnvPlugin

from ..argument_parser import parse_cli_args
from ..utils import (
    args_sanity_check,
    get_user_configs,
    hf_tokenizer,
    set_exp_logging_configs,
    set_primary_perf_configs,
    slurm_executor,
)


def override_recipe_configs(
    args: str,
    num_nodes: int,
    mbs: Union[int, List[int]],
    gbs: int,
    tp_size: int,
    pp_size: int,
    cp_size: int,
    vp_size: int,
    ep_size: int,
    enable_cuda_graphs: bool,
):
    """
    llama3 8b pre-train recipe aimed at achieving best possible performance and faster
    overall runtime.

    NOTE: Use fp8 precision training with caution. It might not give desirable results.
    """
    recipe = pretrain_recipe(performance_mode=True)
    recipe = set_primary_perf_configs(
        recipe,
        "pre_train",
        num_nodes,
        args.gpus_per_node,
        mbs,
        gbs,
        args.max_steps,
        tp_size,
        pp_size,
        cp_size,
        vp_size,
        ep_size,
        enable_cuda_graphs=enable_cuda_graphs,
        compute_dtype=args.compute_dtype,
        fp8_recipe=args.fp8_recipe,
        nccl_communicator_config_path=args.nccl_communicator_config_path,
        use_user_buffer_registration=args.use_user_buffer_registration,
        use_sharp=args.use_sharp,
        num_distributed_optimizer_instances=args.num_distributed_optimizer_instances,
        cu_global_batch_splits=args.cu_global_batch_splits,
    )
    recipe = set_exp_logging_configs(
        recipe, "pre_train", "llm", "llama3", args.tensorboard, args.wandb, args.wandb_prj_name, args.wandb_job_name
    )

    # data module configs
    if args.use_hf_tokenizer:
        recipe.data.tokenizer = hf_tokenizer("meta-llama/Meta-Llama-3-8B")
    else:
        recipe.data.tokenizer = run.Config(
            get_nmt_tokenizer, library="null", model_name="NullTokenizer", vocab_size=128256
        )
        recipe.model.tokenizer = recipe.data.tokenizer

    return recipe


if __name__ == "__main__":
    args = parse_cli_args().parse_args()
    args_sanity_check(args)

    kwargs = get_user_configs(args.gpu.lower(), "pre_train", "llama3", "8b", args)
    num_nodes, mbs, gbs, tp_size, pp_size, cp_size, vp_size, ep_size, _, enable_cuda_graphs = kwargs[:10]

    recipe = override_recipe_configs(
        args, num_nodes, mbs, gbs, tp_size, pp_size, cp_size, vp_size, ep_size, enable_cuda_graphs
    )

    exp_config = f"{num_nodes}nodes_tp{tp_size}_pp{pp_size}_cp{cp_size}_vp{vp_size}_{gbs}gbs"
    if isinstance(mbs, list):
        exp_config += f"_{'-'.join(str(mbs) for mbs in mbs)}mbs"
    else:
        exp_config += f"_{mbs}mbs"
    exp_name = f"{splitext(basename(__file__))[0]}_{args.compute_dtype}_{exp_config}"

    executor = slurm_executor(
        args.account,
        args.partition,
        args.log_dir,
        num_nodes,
        args.gpus_per_node,
        args.time_limit,
        args.container_image,
        custom_mounts=args.custom_mounts,
        custom_env_vars={},
        hf_token=args.hf_token,
        nemo_home=args.nemo_home,
        wandb_key=args.wandb_key,
        network='sharp' if args.use_sharp else None,
    )

    plugins = [
        PerfEnvPlugin(
            enable_vboost=True,
            nccl_pp_comm_chunksize=2097152 if pp_size > 1 else None,
            gpu_sm100_or_newer=(args.gpu.lower() in ['b200', 'gb200']),
        ),
    ]
    if args.enable_nsys:
<<<<<<< HEAD
        plugins.append(NsysPlugin(start_step=10, end_step=12, ranks=[0, 8]))
=======
        plugins.append(NsysPlugin(start_step=5, end_step=6))
    if args.enable_memory_profile:
        assert args.memory_profile_out_path is not None
        plugins.append(MemoryProfilePlugin(dir=args.memory_profile_out_path))
>>>>>>> 2a662c5c

    with run.Experiment(exp_name) as exp:
        exp.add(
            recipe,
            executor=executor,
            name=exp_name,
            plugins=plugins,
        )

        if not args.dryrun:
            exp.run(sequential=True, detach=True)
        else:
            exp.dryrun()<|MERGE_RESOLUTION|>--- conflicted
+++ resolved
@@ -131,14 +131,10 @@
         ),
     ]
     if args.enable_nsys:
-<<<<<<< HEAD
         plugins.append(NsysPlugin(start_step=10, end_step=12, ranks=[0, 8]))
-=======
-        plugins.append(NsysPlugin(start_step=5, end_step=6))
     if args.enable_memory_profile:
         assert args.memory_profile_out_path is not None
         plugins.append(MemoryProfilePlugin(dir=args.memory_profile_out_path))
->>>>>>> 2a662c5c
 
     with run.Experiment(exp_name) as exp:
         exp.add(
