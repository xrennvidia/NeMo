--- conflicted
+++ resolved
@@ -64,22 +64,15 @@
         cp_size,
         vp_size,
         ep_size,
-<<<<<<< HEAD
+        enable_cuda_graphs=enable_cuda_graphs,
         num_distributed_optimizer_instances=args.num_distributed_optimizer_instances,
         cu_global_batch_splits=args.cu_global_batch_splits,
-    )
-
-    # data module configs
-    recipe.data.num_train_samples = args.max_steps * gbs  # ensure only 1 epoch for whole run
-=======
-        enable_cuda_graphs=enable_cuda_graphs,
     )
     recipe = set_exp_logging_configs(
         recipe, "pre_train", "llm", "llama3", args.tensorboard, args.wandb, args.wandb_prj_name, args.wandb_job_name
     )
 
     # data module configs
->>>>>>> 5c11bb5b
     recipe.data.tokenizer = hf_tokenizer("meta-llama/Meta-Llama-3-8B")
 
     # compute dtype configs
