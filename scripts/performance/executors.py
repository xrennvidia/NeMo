# Copyright (c) 2025, NVIDIA CORPORATION.  All rights reserved.
#
# Licensed under the Apache License, Version 2.0 (the "License");
# you may not use this file except in compliance with the License.
# You may obtain a copy of the License at
#
#     http://www.apache.org/licenses/LICENSE-2.0
#
# Unless required by applicable law or agreed to in writing, software
# distributed under the License is distributed on an "AS IS" BASIS,
# WITHOUT WARRANTIES OR CONDITIONS OF ANY KIND, either express or implied.
# See the License for the specific language governing permissions and
# limitations under the License.

import os
import sys
from typing import Dict, List, Optional

import nemo_run as run
from nemo_run.config import get_nemorun_home
from nemo_run.core.execution.launcher import SlurmTemplate

from nemo.lightning.base import DEFAULT_NEMO_CACHE_HOME
from nemo.utils import logging

DEFAULT_NEMO_HOME = os.getenv('NEMO_HOME', DEFAULT_NEMO_CACHE_HOME)

# NOTE: If you update this template,
# PLEASE test it by submitting a job to GPU/node/cluster and verifying the sbatch and bash scripts.
INLINE_TEMPLATE = r"""
#!/usr/bin/env bash
set -euo pipefail

# NOTE: DO NOT change the single quotes to double quotes.
bash -c '{{ pre_cmds }} {{ command }}'
"""


def slurm_executor(
    gpu: str,
    account: str,
    partition: str,
    log_dir: str,
    nodes: int,
    num_gpus_per_node: int,
    time_limit: str = "00:30:00",
    container_image: str = "nvcr.io/nvidia/nemo:dev",
    custom_mounts: List[str] = [],
    custom_env_vars: Dict[str, str] = {},
    custom_srun_args: List[str] = [],
    hf_token: str = None,
    nemo_home: str = DEFAULT_NEMO_HOME,
    wandb_key: str = None,
    network: str = None,
    custom_bash_cmds: List[str] = None,
<<<<<<< HEAD
    enable_cuda_graphs: bool = None,
=======
    optional_gpus_per_node: Optional[int] = None,
>>>>>>> ddcb75fb
) -> run.SlurmExecutor:
    """
    Slurm cluster definition with appropriate cluster params and NeMo container params needed for pre-training
    and fine-tuning experiments
    """
    PERF_ENV_VARS = {
        "TORCH_NCCL_AVOID_RECORD_STREAMS": "1",  # Disable caching NCCL communication buffer memory
        "TRANSFORMERS_OFFLINE": "1",  # Enable online downloads from HuggingFace
        "TOKENIZERS_PARALLELISM": "False",  # Restrict warning message prints
        "NCCL_NVLS_ENABLE": "0",  # Disable NVLink SHARP to save memory
        "NVTE_FLASH_ATTN": "1",  # Enable Flash Attention, which is needed to enable cuDNN fused attention
        "NVTE_FUSED_ATTN": "1",  # Enable cuDNN fused attention
        "NEMO_LOG_MEMORY_USAGE": "1",  # Print memory allocation
    }

    custom_bash_cmds = [] if custom_bash_cmds is None else custom_bash_cmds
    err_msgs = []
    mounts = []
    srun_args = custom_srun_args.copy() + ["--mpi=pmix", "--no-container-mount-home", "--container-writable"]

    if log_dir != get_nemorun_home():
        err_msgs.append(f"\nRun `export NEMORUN_HOME={log_dir}` in your shell environment and rerun this script.")
    if len(err_msgs) > 0:
        logging.error("\n".join(err_msgs))
        sys.exit(1)

    if not (gpu.lower() == 'b200' or enable_cuda_graphs):
        # TODO: we currently disable PYTORCH_CUDA_ALLOC_CONF="expandable_segments:True"
        # on B200 as it causes an unexpected error. Add back when issue is debugged and fixed.
        PERF_ENV_VARS["PYTORCH_CUDA_ALLOC_CONF"] = "expandable_segments:True"
    PERF_ENV_VARS["NEMORUN_HOME"] = log_dir
    if wandb_key is not None:
        PERF_ENV_VARS["WANDB_API_KEY"] = wandb_key

    if gpu.lower() == 'gb200':
        PERF_ENV_VARS["NCCL_NET_GDR_LEVEL"] = "PHB"  # For NCCL 2.25
        PERF_ENV_VARS["NCCL_NET_GDR_C2C"] = "1"  # For NCCL 2.26

    if nemo_home != DEFAULT_NEMO_CACHE_HOME:  # DO NOT change this to 'DEFAULT_NEMO_HOME'/'NEMO_HOME'
        PERF_ENV_VARS["NEMO_HOME"] = nemo_home
        mounts.extend([f"{nemo_home}:{nemo_home}"])
    if hf_token is not None:
        PERF_ENV_VARS.update({"HF_TOKEN": hf_token, "TRANSFORMERS_OFFLINE": "0"})

    PERF_ENV_VARS |= custom_env_vars
    mounts.extend(custom_mounts)

    # add --segment flag to sbatch if job uses GB200 and goes beyond one rack.
    segment = None
    if num_gpus_per_node == 4 and nodes > 18:
        for segment_candidate in range(18, 0, -1):
            if nodes % segment_candidate == 0:
                segment = segment_candidate
                break

    numa_divisor = 2 if gpu.lower() == 'gb200' else 4
    numa_cmd = f"numactl --cpunodebind=$((SLURM_LOCALID/{numa_divisor})) --membind=$((SLURM_LOCALID/{numa_divisor}))"
    custom_bash_cmds.append(numa_cmd)

    launcher = SlurmTemplate(
        template_inline=INLINE_TEMPLATE,
        template_vars={"pre_cmds": " ; ".join(custom_bash_cmds)},
    )

    executor = run.SlurmExecutor(
        account=account,
        partition=partition,
        tunnel=run.LocalTunnel(job_dir=os.path.join(log_dir, "experiments")),
        nodes=nodes,
        ntasks_per_node=num_gpus_per_node,
<<<<<<< HEAD
        gpus_per_node=num_gpus_per_node,
=======
        gpus_per_node=optional_gpus_per_node,
>>>>>>> ddcb75fb
        container_image=container_image,
        container_mounts=mounts,
        env_vars=PERF_ENV_VARS,
        srun_args=srun_args,
        time=time_limit,
        mem="0",
        exclusive=True,
        packager=run.GitArchivePackager(),
        segment=segment,
        network=network,
        launcher=launcher,
    )

    return executor<|MERGE_RESOLUTION|>--- conflicted
+++ resolved
@@ -53,11 +53,8 @@
     wandb_key: str = None,
     network: str = None,
     custom_bash_cmds: List[str] = None,
-<<<<<<< HEAD
+    optional_gpus_per_node: Optional[int] = None,
     enable_cuda_graphs: bool = None,
-=======
-    optional_gpus_per_node: Optional[int] = None,
->>>>>>> ddcb75fb
 ) -> run.SlurmExecutor:
     """
     Slurm cluster definition with appropriate cluster params and NeMo container params needed for pre-training
@@ -128,11 +125,7 @@
         tunnel=run.LocalTunnel(job_dir=os.path.join(log_dir, "experiments")),
         nodes=nodes,
         ntasks_per_node=num_gpus_per_node,
-<<<<<<< HEAD
-        gpus_per_node=num_gpus_per_node,
-=======
         gpus_per_node=optional_gpus_per_node,
->>>>>>> ddcb75fb
         container_image=container_image,
         container_mounts=mounts,
         env_vars=PERF_ENV_VARS,
